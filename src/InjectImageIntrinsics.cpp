--- conflicted
+++ resolved
@@ -147,12 +147,8 @@
             (loop->device_api == DeviceAPI::GLSL ||
              loop->device_api == DeviceAPI::Renderscript ||
              loop->device_api == DeviceAPI::MetalTextures ||
-<<<<<<< HEAD
-             loop->device_api == DeviceAPI::OpenCLTextures)) {
-=======
              loop->device_api == DeviceAPI::OpenCLTextures ||
              loop->device_api == DeviceAPI::Default_GPU)) {
->>>>>>> 661aaf8c
             inside_kernel_loop = true;
         }
         IRMutator::visit(loop);
