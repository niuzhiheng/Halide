--- conflicted
+++ resolved
@@ -389,16 +389,12 @@
     for (size_t i = 1; i < modules.size(); i++) {
         string err_msg;
         #if LLVM_VERSION >= 38
-<<<<<<< HEAD
         bool failed = llvm::Linker::linkModules(*modules[0], *modules[i],
                                                 [](const llvm::DiagnosticInfo &) {});
-        //bool failed = llvm::Linker::linkModules(*modules[0], std::unique_ptr<llvm::Module>(modules[i]));
+        //bool failed = llvm::Linker::linkModules(*modules[0],
+        //                                        std::move(modules[i]));
         #elif LLVM_VERSION >= 36
         bool failed = llvm::Linker::LinkModules(modules[0], modules[i]);
-=======
-        bool failed = llvm::Linker::linkModules(*modules[0],
-                                                std::move(modules[i]));
->>>>>>> e3c301f3
         #else
             #if LLVM_VERSION >= 36
             bool failed = llvm::Linker::LinkModules(modules[0].get(), modules[i].release());
