--- conflicted
+++ resolved
@@ -42,7 +42,6 @@
     return stream;
 }
 
-<<<<<<< HEAD
 ostream &operator << (ostream &stream, const Buffer &buffer) {
     return stream << "buffer " << buffer.name() << " = {...}\n";
 }
@@ -56,7 +55,8 @@
         stream << m.functions[i] << "\n";
     }
     return stream;
-=======
+}
+
 ostream &operator<<(ostream &out, const DeviceAPI &api) {
     switch (api) {
     case DeviceAPI::Host:
@@ -78,7 +78,6 @@
         break;
     }
     return out;
->>>>>>> fef1add8
 }
 
 namespace Internal {
