--- conflicted
+++ resolved
@@ -34,11 +34,8 @@
 
     void jit_init(llvm::ExecutionEngine *, llvm::Module *);
     void jit_finalize(llvm::ExecutionEngine *, llvm::Module *);
-<<<<<<< HEAD
-=======
 
     llvm::Triple get_target_triple() const;
->>>>>>> 1dc9707d
 
 protected:
 
