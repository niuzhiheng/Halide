#include <algorithm>
#include <iostream>
#include <string.h>
#include <fstream>

#ifdef _MSC_VER
#include <intrin.h>
#endif

#include "IR.h"
#include "Func.h"
#include "Util.h"
#include "IROperator.h"
#include "IRPrinter.h"
#include "IRMutator.h"
#include "Function.h"
#include "Argument.h"
#include "Lower.h"
#include "Param.h"
#include "PrintLoopNest.h"
#include "Debug.h"
#include "IREquality.h"
#include "CodeGen_LLVM.h"
#include "LLVM_Headers.h"
#include "Outputs.h"
#include "LLVM_Output.h"
#include "Substitute.h"
#include "ExprUsesVar.h"
#include "Simplify.h"
#include "Solve.h"
#include "Associativity.h"
#include "ApplySplit.h"
#include "ImageParam.h"

namespace Halide {

using std::max;
using std::min;
using std::map;
using std::string;
using std::vector;
using std::pair;
using std::ofstream;

using namespace Internal;

Func::Func(const string &name) : func(unique_name(name)) {}

Func::Func() : func(make_entity_name(this, "Halide::Func", 'f')) {}

Func::Func(Expr e) : func(make_entity_name(this, "Halide::Func", 'f')) {
    (*this)(_) = e;
}

Func::Func(Function f) : func(f) {}

const string &Func::name() const {
    return func.name();
}

/** Get the pure arguments. */
std::vector<Var> Func::args() const {
    const std::vector<std::string> arg_names = func.args();
    std::vector<Var> args(arg_names.size());
    for (size_t i = 0; i < arg_names.size(); i++) {
        args[i] = Var(arg_names[i]);
    }
    return args;
}

/** The right-hand-side value of the pure definition of this
 * function. An error if the Func has no definition, or is defined as
 * a Tuple. */
Expr Func::value() const {
    user_assert(defined())
        << "Can't call Func::value() on an undefined Func. To check if a Func is defined, call Func::defined()\n";
    user_assert(func.outputs() == 1)
        << "Can't call Func::value() on Func \"" << name() << "\", because it has multiple values.\n";
    return func.values()[0];
}

/** The values returned by a Func, in Tuple form. */
Tuple Func::values() const {
    user_assert(defined())
        << "Can't call Func::values() on an undefined Func. To check if a Func is defined, call Func::defined().\n";
    return Tuple(func.values());
}

/** Get the left-hand-side of the update definition. An empty
 * vector if there's no update definition. */
const std::vector<Expr> &Func::update_args(int idx) const {
    user_assert(has_update_definition())
        << "Can't call Func::update_args() on Func \"" << name()
        << "\" as it has no update definition. "
        << "Use Func::has_update_definition() to check for the existence of an update definition.\n";
    user_assert(idx < num_update_definitions())
        << "Update definition index out of bounds.\n";
    return func.update(idx).args();
}

/** Get the right-hand-side of the update definition. An error if
 * there is no update definition. */
Expr Func::update_value(int idx) const {
    user_assert(has_update_definition())
        << "Can't call Func::update_args() on Func \"" << name() << "\" as it has no update definition. "
        << "Use Func::has_update_definition() to check for the existence of an update definition.\n";
    user_assert(idx < num_update_definitions())
        << "Update definition index out of bounds.\n";
    user_assert(func.update(idx).values().size() == 1)
        << "Can't call Func::update_value() on Func \"" << name() << "\", because it has multiple values.\n";
    return func.update(idx).values()[0];
}

/** The update values returned by a Func, in Tuple form. */
Tuple Func::update_values(int idx) const {
    user_assert(has_update_definition())
        << "Can't call Func::update_args() on Func \"" << name() << "\" as it has no update definition. "
        << "Use Func::has_update_definition() to check for the existence of an update definition.\n";
    user_assert(idx < num_update_definitions())
        << "Update definition index out of bounds.\n";
    return Tuple(func.update(idx).values());
}

/** Get the RVars of the reduction domain for the update definition. Returns an
 * empty vector if there's no update definition, or if the update definition has
 * no domain. Note that the RVars returned are floating RVars, i.e. they don't
 * actually have pointer to the reduction domain. */
vector<RVar> Func::rvars(int idx) const {
    user_assert(has_update_definition())
        << "Can't call Func::update_args() on Func \"" << name() << "\" as it has no update definition. "
        << "Use Func::has_update_definition() to check for the existence of an update definition.\n";
    user_assert(idx < num_update_definitions())
        << "Update definition index out of bounds.\n";
    const std::vector<ReductionVariable> rvars = func.update(idx).schedule().rvars();
    std::vector<RVar> rvs(rvars.size());
    for (size_t i = 0; i < rvars.size(); i++) {
        rvs[i] = RVar(rvars[i].var);
    }
    return rvs;
}

bool Func::defined() const {
    return func.has_pure_definition() || func.has_extern_definition();
}

/** Is this function a reduction? */
bool Func::has_update_definition() const {
    return func.has_update_definition();
}

/** How many update definitions are there? */
int Func::num_update_definitions() const {
    return static_cast<int>(func.updates().size());
}

/** Is this function external? */
EXPORT bool Func::is_extern() const {
    return func.has_extern_definition();
}

/** Add an extern definition for this Func. */
void Func::define_extern(const std::string &function_name,
                         const std::vector<ExternFuncArgument> &args,
                         const std::vector<Type> &types,
                         int dimensionality,
                         NameMangling mangling,
                         bool uses_old_buffer_t) {
    func.define_extern(function_name, args, types, dimensionality,
                       mangling, uses_old_buffer_t);
}

/** Get the types of the buffers returned by an extern definition. */
const std::vector<Type> &Func::output_types() const {
    return func.output_types();
}

/** Get the number of outputs this function has. */
int Func::outputs() const {
    return func.outputs();
}

/** Get the name of the extern function called for an extern
 * definition. */
EXPORT const std::string &Func::extern_function_name() const {
    return func.extern_function_name();
}

int Func::dimensions() const {
    if (!defined()) return 0;
    return func.dimensions();
}

FuncRef Func::operator()(vector<Var> args) const {
    int placeholder_pos, count;
    std::tie(placeholder_pos, count) = add_implicit_vars(args);
    return FuncRef(func, args, placeholder_pos, count);
}

FuncRef Func::operator()(vector<Expr> args) const {
    int placeholder_pos, count;
    std::tie(placeholder_pos, count) = add_implicit_vars(args);
    return FuncRef(func, args, placeholder_pos, count);
}

std::pair<int, int> Func::add_implicit_vars(vector<Var> &args) const {
    int placeholder_pos = -1;
    int count = 0;
    std::vector<Var>::iterator iter = args.begin();

    while (iter != args.end() && !iter->same_as(_)) {
        iter++;
    }
    if (iter != args.end()) {
        placeholder_pos = (int)(iter - args.begin());
        int i = 0;
        iter = args.erase(iter);
        while ((int)args.size() < dimensions()) {
            Internal::debug(2) << "Adding implicit var " << i << " to call to " << name() << "\n";
            iter = args.insert(iter, Var::implicit(i++));
            iter++;
            count++;
        }
    }

    if (func.has_pure_definition() && args.size() != (size_t)dimensions()) {
        user_error << "Func \"" << name() << "\" was called with "
                   << args.size() << " arguments, but was defined with " << dimensions() << "\n";
    }

    return { placeholder_pos, count };
}

std::pair<int, int> Func::add_implicit_vars(vector<Expr> &args) const {
    int placeholder_pos = -1;
    int count = 0;
    std::vector<Expr>::iterator iter = args.begin();
    while (iter != args.end()) {
        const Variable *var = iter->as<Variable>();
        if (var && var->name == _.name())
            break;
        iter++;
    }
    if (iter != args.end()) {
        placeholder_pos = (int)(iter - args.begin());
        int i = 0;
        iter = args.erase(iter);
        while ((int)args.size() < dimensions()) {
            Internal::debug(2) << "Adding implicit var " << i << " to call to " << name() << "\n";
            iter = args.insert(iter, Var::implicit(i++));
            iter++;
            count++;
        }
    }

    if (func.has_pure_definition() && args.size() != (size_t)dimensions()) {
        user_error << "Func \"" << name() << "\" was called with "
                   << args.size() << " arguments, but was defined with " << dimensions() << "\n";
    }

    return { placeholder_pos, count };
}

namespace {
bool var_name_match(string candidate, string var) {
    internal_assert(var.find('.') == string::npos)
        << "var_name_match expects unqualified names for the second argument. "
        << "Name passed: " << var << "\n";
    if (candidate == var) return true;
    return Internal::ends_with(candidate, "." + var);
}
}

std::string Stage::name() const {
    std::string stage_name =
        (stage == 0) ? func.name() : func.name() + ".update(" + std::to_string(stage - 1) + ")";
    return stage_name;
}

void Stage::set_dim_type(VarOrRVar var, ForType t) {
    bool found = false;
    vector<Dim> &dims = definition.schedule().dims();
    for (size_t i = 0; i < dims.size(); i++) {
        if (var_name_match(dims[i].var, var.name())) {
            found = true;
            dims[i].for_type = t;

            // If it's an rvar and the for type is parallel, we need to
            // validate that this doesn't introduce a race condition.
            if (!dims[i].is_pure() && var.is_rvar &&
                (t == ForType::Vectorized || t == ForType::Parallel ||
                 t == ForType::GPUBlock || t == ForType::GPUThread)) {
                user_assert(definition.schedule().allow_race_conditions())
                    << "In schedule for " << name()
                    << ", marking var " << var.name()
                    << " as parallel or vectorized may introduce a race"
                    << " condition resulting in incorrect output."
                    << " It is possible to override this error using"
                    << " the allow_race_conditions() method. Use this"
                    << " with great caution, and only when you are willing"
                    << " to accept non-deterministic output, or you can prove"
                    << " that any race conditions in this code do not change"
                    << " the output, or you can prove that there are actually"
                    << " no race conditions, and that Halide is being too cautious.\n";
            }

        } else if (t == ForType::Vectorized) {
            user_assert(dims[i].for_type != ForType::Vectorized)
                << "In schedule for " << name()
                << ", can't vectorize across " << var.name()
                << " because Func is already vectorized across " << dims[i].var << "\n";
        }
    }

    if (!found) {
        user_error << "In schedule for " << name()
                   << ", could not find dimension "
                   << var.name()
                   << " to mark as " << t
                   << " in vars for function\n"
                   << dump_argument_list();
    }
}

void Stage::set_dim_device_api(VarOrRVar var, DeviceAPI device_api) {
    bool found = false;
    vector<Dim> &dims = definition.schedule().dims();
    for (size_t i = 0; i < dims.size(); i++) {
        if (var_name_match(dims[i].var, var.name())) {
            found = true;
            dims[i].device_api = device_api;
        }
    }

    if (!found) {
        user_error << "In schedule for " << name()
                   << ", could not find dimension "
                   << var.name()
                   << " to set to device API " << static_cast<int>(device_api)
                   << " in vars for function\n"
                   << dump_argument_list();
    }
}

std::string Stage::dump_argument_list() const {
    std::ostringstream oss;
    oss << "Vars:";
    for (size_t i = 0; i < definition.schedule().dims().size(); i++) {
        oss << " " << definition.schedule().dims()[i].var;
    }
    oss << "\n";
    return oss.str();
}

namespace {

class SubstituteSelfReference : public IRMutator {
    using IRMutator::visit;

    const string func;
    const Function substitute;
    const vector<Var> new_args;

    void visit(const Call *c) {
        IRMutator::visit(c);
        c = expr.as<Call>();
        internal_assert(c);

        if ((c->call_type == Call::Halide) && (func == c->name)) {
            internal_assert(!c->func.defined())
                << "func should not have been defined for a self-reference\n";
            debug(4) << "...Replace call to Func \"" << c->name << "\" with "
                     << "\"" << substitute.name() << "\"\n";
            vector<Expr> args;
            args.insert(args.end(), c->args.begin(), c->args.end());
            args.insert(args.end(), new_args.begin(), new_args.end());
            expr = Call::make(substitute, args, c->value_index);
        }
    }
public:
    SubstituteSelfReference(const string &func, const Function &substitute,
                            const vector<Var> &new_args)
            : func(func), substitute(substitute), new_args(new_args) {
        internal_assert(substitute.get_contents().defined());
    }
};

/** Substitute all self-reference calls to 'func' with 'substitute' which
 * args (LHS) is the old args (LHS) plus 'new_args' in that order.
 * Expect this method to be called on the value (RHS) of an update definition. */
Expr substitute_self_reference(Expr val, const string &func, const Function &substitute,
                               const vector<Var> &new_args) {
    SubstituteSelfReference subs(func, substitute, new_args);
    val = subs.mutate(val);
    return val;
}

// Substitute the occurrence of 'name' in 'exprs' with 'value'.
void substitute_var_in_exprs(const string &name, Expr value, vector<Expr> &exprs) {
    for (auto &expr : exprs) {
        expr = substitute(name, value, expr);
    }
}

void apply_split_result(const vector<pair<string, Expr>> &bounds_let_stmts,
                        const vector<ApplySplitResult> &splits_result,
                        vector<Expr> &predicates, vector<Expr> &args,
                        vector<Expr> &values) {

    for (const auto &res : splits_result) {
        if (res.is_substitution() || res.is_let()) {
            // Apply substitutions to the list of predicates, args, and values.
            // Make sure we substitute in all the let stmts as well since we are
            // not going to add them to the exprs.
            substitute_var_in_exprs(res.name, res.value, predicates);
            substitute_var_in_exprs(res.name, res.value, args);
            substitute_var_in_exprs(res.name, res.value, values);
        } else {
            internal_assert(res.is_predicate());
            predicates.push_back(res.value);
        }
    }

    // Make sure we substitute in all the let stmts from 'bounds_let_stmts'
    // since we are not going to add them to the exprs.
    for (const auto &let: bounds_let_stmts) {
        substitute_var_in_exprs(let.first, let.second, predicates);
        substitute_var_in_exprs(let.first, let.second, args);
        substitute_var_in_exprs(let.first, let.second, values);
    }
}

/** Apply split directives on the reduction variables. Remove the old RVar from
 * the list and add the split result (inner and outer RVars) to the list. Add
 * new predicates corresponding to the TailStrategy to the RDom predicate list. */
bool apply_split(const Split &s, vector<ReductionVariable> &rvars,
                 vector<Expr> &predicates, vector<Expr> &args,
                 vector<Expr> &values, map<string, Expr> &dim_extent_alignment) {
    internal_assert(s.is_split());
    const auto it = std::find_if(rvars.begin(), rvars.end(),
        [&s](const ReductionVariable& rv) { return (s.old_var == rv.var); });

    Expr old_max, old_min, old_extent;

    if (it != rvars.end()) {
        debug(4) << "  Splitting " << it->var << " into " << s.outer << " and " << s.inner << "\n";

        old_max = simplify(it->min + it->extent - 1);
        old_min = it->min;
        old_extent = it->extent;

        it->var = s.inner;
        it->min = 0;
        it->extent = s.factor;

        rvars.insert(it + 1, {s.outer, 0, simplify((old_extent - 1 + s.factor)/s.factor)});

        vector<ApplySplitResult> splits_result = apply_split(s, true, "", dim_extent_alignment);
        vector<pair<string, Expr>> bounds_let_stmts = compute_loop_bounds_after_split(s, "");
        apply_split_result(bounds_let_stmts, splits_result, predicates, args, values);

        return true;
    }
    return false;
}

/** Apply fuse directives on the reduction variables. Remove the
 * fused RVars from the list and add the fused RVar to the list. */
bool apply_fuse(const Split &s, vector<ReductionVariable> &rvars,
                vector<Expr> &predicates, vector<Expr> &args,
                vector<Expr> &values, map<string, Expr> &dim_extent_alignment) {
    internal_assert(s.is_fuse());
    const auto iter_outer = std::find_if(rvars.begin(), rvars.end(),
        [&s](const ReductionVariable& rv) { return (s.outer == rv.var); });
    const auto iter_inner = std::find_if(rvars.begin(), rvars.end(),
        [&s](const ReductionVariable& rv) { return (s.inner == rv.var); });

    Expr inner_min, inner_extent, outer_min, outer_extent;
    if ((iter_outer != rvars.end()) && (iter_inner != rvars.end())) {
        debug(4) << "  Fusing " << s.outer << " and " << s.inner << " into " << s.old_var << "\n";

        inner_min = iter_inner->min;
        inner_extent = iter_inner->extent;
        outer_min = iter_outer->min;
        outer_extent = iter_outer->extent;

        Expr extent = iter_outer->extent * iter_inner->extent;
        iter_outer->var = s.old_var;
        iter_outer->min = 0;
        iter_outer->extent = extent;
        rvars.erase(iter_inner);

        vector<ApplySplitResult> splits_result = apply_split(s, true, "", dim_extent_alignment);
        vector<pair<string, Expr>> bounds_let_stmts = compute_loop_bounds_after_split(s, "");
        apply_split_result(bounds_let_stmts, splits_result, predicates, args, values);

        return true;
    }
    return false;
}

/** Apply purify directives on the reduction variables and predicates. Purify
 * replace a RVar with a Var, thus, the RVar needs to be removed from the list.
 * Any reference to the RVar in the predicates will be replaced with reference
 * to a Var. */
bool apply_purify(const Split &s, vector<ReductionVariable> &rvars,
                  vector<Expr> &predicates, vector<Expr> &args,
                  vector<Expr> &values, map<string, Expr> &dim_extent_alignment) {
    internal_assert(s.is_purify());
    const auto iter = std::find_if(rvars.begin(), rvars.end(),
        [&s](const ReductionVariable& rv) { return (s.old_var == rv.var); });
    if (iter != rvars.end()) {
        debug(4) << "  Purify RVar " << iter->var << " into Var " << s.outer
                 << ", deleting it from the rvars list\n";
        rvars.erase(iter);

        vector<ApplySplitResult> splits_result = apply_split(s, true, "", dim_extent_alignment);
        vector<pair<string, Expr>> bounds_let_stmts = compute_loop_bounds_after_split(s, "");
        apply_split_result(bounds_let_stmts, splits_result, predicates, args, values);

        return true;
    }
    return false;
}

/** Apply rename directives on the reduction variables. */
bool apply_rename(const Split &s, vector<ReductionVariable> &rvars,
                  vector<Expr> &predicates, vector<Expr> &args,
                  vector<Expr> &values, map<string, Expr> &dim_extent_alignment) {
    internal_assert(s.is_rename());
    const auto iter = std::find_if(rvars.begin(), rvars.end(),
        [&s](const ReductionVariable& rv) { return (s.old_var == rv.var); });
    if (iter != rvars.end()) {
        debug(4) << "  Renaming " << iter->var << " into " << s.outer << "\n";
        iter->var = s.outer;

        vector<ApplySplitResult> splits_result = apply_split(s, true, "", dim_extent_alignment);
        vector<pair<string, Expr>> bounds_let_stmts = compute_loop_bounds_after_split(s, "");
        apply_split_result(bounds_let_stmts, splits_result, predicates, args, values);

        return true;
    }
    return false;
}

/** Apply scheduling directives (e.g. split, fuse, etc.) on the reduction
 * variables. */
bool apply_split_directive(const Split &s, vector<ReductionVariable> &rvars,
                           vector<Expr> &predicates, vector<Expr> &args,
                           vector<Expr> &values) {
    map<string, Expr> dim_extent_alignment;
    for (const ReductionVariable &rv : rvars) {
        dim_extent_alignment[rv.var] = rv.extent;
    }

    vector<pair<string, Expr>> rvar_bounds;
    for (const ReductionVariable &rv : rvars) {
        rvar_bounds.push_back({ rv.var + ".loop_min", rv.min });
        rvar_bounds.push_back({ rv.var + ".loop_max", simplify(rv.min + rv.extent - 1) });
        rvar_bounds.push_back({ rv.var + ".loop_extent", rv.extent });
    }

    bool found = false;
    if (s.is_split()) {
        found = apply_split(s, rvars, predicates, args, values, dim_extent_alignment);
    } else if (s.is_fuse()) {
        found = apply_fuse(s, rvars, predicates, args, values, dim_extent_alignment);
    } else if (s.is_purify()) {
        found = apply_purify(s, rvars, predicates, args, values, dim_extent_alignment);
    } else {
        found = apply_rename(s, rvars, predicates, args, values, dim_extent_alignment);
    }

    if (found) {
        for (const auto &let: rvar_bounds) {
            substitute_var_in_exprs(let.first, let.second, predicates);
            substitute_var_in_exprs(let.first, let.second, args);
            substitute_var_in_exprs(let.first, let.second, values);
        }
    }
    return found;
}

} // anonymous namespace

Func Stage::rfactor(RVar r, Var v) {
    return rfactor({{r, v}});
}

Func Stage::rfactor(vector<pair<RVar, Var>> preserved) {
    user_assert(!definition.is_init()) << "rfactor() must be called on an update definition\n";

    const string &func_name = func.name();
    vector<Expr> &args = definition.args();
    vector<Expr> &values = definition.values();

    // Check whether the operator is associative and determine the operator and
    // its identity for each value in the definition if it is a Tuple
<<<<<<< HEAD
    ProveAssociativityResult prover_result = prove_associativity(func_name, args, values);
    vector<AssociativeOp> &ops = prover_result.ops;
    user_assert(prover_result.is_associative)
        << "Failed to call rfactor() on " << name()
=======
    const auto &prover_result = prove_associativity(func_name, args, values);

    user_assert(prover_result.associative())
        << "Failed to call rfactor() on " << stage_name
>>>>>>> 2df04f76
        << " since it can't prove associativity of the operator\n";
    internal_assert(prover_result.size() == values.size());

    vector<Split> &splits = definition.schedule().splits();
    vector<ReductionVariable> &rvars = definition.schedule().rvars();
    vector<Dim> &dims = definition.schedule().dims();
    vector<Expr> predicates = definition.split_predicate();

    Scope<string> scope; // Contains list of RVars lifted to the intermediate Func
    vector<string> rvars_removed;

    vector<bool> is_rfactored(dims.size(), false);
    for (const pair<RVar, Var> &i : preserved) {
        const RVar &rv = i.first;
        const Var &v = i.second;
        {
            // Check that the RVar are in the dims list
            const auto iter = std::find_if(dims.begin(), dims.end(),
                [&rv](const Dim& dim) { return var_name_match(dim.var, rv.name()); });
            user_assert((iter != dims.end()) && (*iter).is_rvar())
                << "In schedule for " << name()
                << ", can't perform rfactor() on " << rv.name()
                << " since it is not in the reduction domain\n"
                << dump_argument_list();
            is_rfactored[iter - dims.begin()] = true;
        }
        {
            // Check that the new pure Vars we used to rename the RVar aren't already in the dims list
            const auto &iter = std::find_if(dims.begin(), dims.end(),
                [&v](const Dim& dim) { return var_name_match(dim.var, v.name()); });
            user_assert(iter == dims.end())
                << "In schedule for " << name()
                << ", can't rename the rvars " << rv.name() << " into " << v.name()
                << ", since it is already used in this Func's schedule elsewhere.\n"
                << dump_argument_list();
        }
    }

    // If the operator is associative but non-commutative, rfactor() on inner
    // dimensions (excluding the outer dimensions) is not valid.
    if (!prover_result.commutative()) {
        int last_rvar = -1;
        for (int i = dims.size() - 1; i >= 0; --i) {
            if ((last_rvar != -1) && is_rfactored[i]) {
                user_assert(is_rfactored[last_rvar])
                    << "In schedule for " << name()
                    << ", can't rfactor an inner dimension " << dims[i].var
                    << " without rfactoring the outer dimensions, since the "
                    << "operator is non-commutative.\n"
                    << dump_argument_list();
            }
            if (dims[i].is_rvar()) {
                last_rvar = i;
            }
        }
    }

    // We need to apply the split directives on the reduction vars, so that we can
    // correctly lift the RVars not in 'rvars_kept' and distribute the RVars to the
    // intermediate and merge Funcs.
    {
        vector<Split> temp;
        for (const Split &s : splits) {
            // If it's already applied, we should remove it from the split list.
            if (!apply_split_directive(s, rvars, predicates, args, values)) {
                temp.push_back(s);
            }
        }
        splits = temp;
    }

    // Reduction domain of the intermediate update definition
    vector<ReductionVariable> intm_rvars;
    for (const auto &rv : rvars) {
        const auto &iter = std::find_if(preserved.begin(), preserved.end(),
            [&rv](const pair<RVar, Var>& pair) { return var_name_match(rv.var, pair.first.name()); });
        if (iter == preserved.end()) {
            intm_rvars.push_back(rv);
            scope.push(rv.var, rv.var);
        }
    }
    RDom intm_rdom(intm_rvars);

    // Sort the Rvars kept and their Vars replacement based on the RVars of
    // the reduction domain AFTER applying the split directives, so that we
    // can have a consistent args order for the update definition of the
    // intermediate and new merge Funcs.
    std::sort(preserved.begin(), preserved.end(),
        [&](const pair<RVar, Var> &lhs, const pair<RVar, Var> &rhs){
            const auto iter_lhs = std::find_if(rvars.begin(), rvars.end(),
                [&lhs](const ReductionVariable& rv) { return var_name_match(rv.var, lhs.first.name()); });
            const auto iter_rhs = std::find_if(rvars.begin(), rvars.end(),
                [&rhs](const ReductionVariable& rv) { return var_name_match(rv.var, rhs.first.name()); });
            return iter_lhs < iter_rhs;
        }
    );
    // The list of RVars to keep in the new update definition
    vector<RVar> rvars_kept(preserved.size());
    // List of pure Vars to replace the RVars in the intermediate's update definition
    vector<Var> vars_rename(preserved.size());
    for (size_t i = 0; i < preserved.size(); ++i) {
        const auto &val = preserved[i];
        rvars_kept[i] = val.first;
        vars_rename[i] = val.second;
    }

    // List of RVars for the new reduction domain. Any RVars not in 'rvars_kept'
    // are removed from the RDom
    {
        vector<ReductionVariable> temp;
        for (const auto &rv : rvars) {
            const auto &iter = std::find_if(rvars_kept.begin(), rvars_kept.end(),
                [&rv](const RVar &rvar) { return var_name_match(rv.var, rvar.name()); });
            if (iter != rvars_kept.end()) {
                temp.push_back(rv);
            } else {
                rvars_removed.push_back(rv.var);
            }
        }
        rvars.swap(temp);
    }
    RDom f_rdom(rvars);

    // Init definition of the intermediate Func

    // Compute args of the init definition of the intermediate Func.
    // Replace the RVars, which are in 'rvars_kept', with the specified new pure
    // Vars. Also, add the pure Vars of the original init definition as part of
    // the args.
    // For example, if we have the following Func f:
    //   f(x, y) = 10
    //   f(r.x, r.y) += h(r.x, r.y)
    // Calling f.update(0).rfactor({{r.y, u}}) will generate the following
    // intermediate Func:
    //   f_intm(x, y, u) = 0
    //   f_intm(r.x, u, u) += h(r.x, u)

    vector<Var> init_args;
    init_args.insert(init_args.end(), dim_vars.begin(), dim_vars.end());
    init_args.insert(init_args.end(), vars_rename.begin(), vars_rename.end());

    vector<Expr> init_vals(values.size());
    for (size_t i = 0; i < init_vals.size(); ++i) {
        init_vals[i] = prover_result.pattern.identities[i];
    }

    Func intm(func_name + "_intm");
    intm(init_args) = Tuple(init_vals);

    // Args of the update definition of the intermediate Func
    vector<Expr> update_args(args.size() + vars_rename.size());

    // We need to substitute the reference to the old RDom's RVars with
    // the new RDom's RVars. Also, substitute the reference to RVars which
    // are in 'rvars_kept' with their corresponding new pure Vars
    map<string, Expr> substitution_map;
    for (size_t i = 0; i < intm_rvars.size(); ++i) {
        substitution_map[intm_rvars[i].var] = intm_rdom[i];
    }
    for (size_t i = 0; i < vars_rename.size(); i++) {
        update_args[i + args.size()] = vars_rename[i];
        RVar rvar_kept = rvars_kept[i];
        // Find the full name of rvar_kept in rvars
        const auto iter = std::find_if(rvars.begin(), rvars.end(),
            [&rvar_kept](const ReductionVariable &rv) { return var_name_match(rv.var, rvar_kept.name()); });
        substitution_map[iter->var] = vars_rename[i];
    }
    for (size_t i = 0; i < args.size(); i++) {
        Expr arg = substitute(substitution_map, args[i]);
        update_args[i] = arg;
    }

    // Compute the predicates for the intermediate Func and the new update definition
    for (const Expr &pred : predicates) {
        Expr subs_pred = substitute(substitution_map, pred);
        intm_rdom.where(subs_pred);
        if (!expr_uses_vars(pred, scope)) {
            // Only keep the predicate that does not depend on the lifted RVars
            // (either explicitly or implicitly). For example, if 'rx' is split
            // into 'rxo' and 'rxi' and 'rxo' is part of the lifted RVars, we'll
            // ignore every predicate that depends on 'rx'
            f_rdom.where(pred);
        }
    }
    definition.predicate() = f_rdom.domain().predicate();

    // The update values the intermediate Func should compute
    vector<Expr> update_vals(values.size());
    for (size_t i = 0; i < update_vals.size(); i++) {
        Expr val = substitute(substitution_map, values[i]);
        // Need to update the self-reference in the update definition to point
        // to the new intermediate Func
        val = substitute_self_reference(val, func_name, intm.function(), vars_rename);
        update_vals[i] = val;
    }
    intm(update_args) = Tuple(update_vals);


    // Determine the dims and schedule of the update definition of the
    // intermediate Func. We copy over the schedule from the original
    // update definition (e.g. split, parallelize, vectorize, etc.)
    intm.function().update(0).schedule().dims() = dims;
    intm.function().update(0).schedule().splits() = splits;

    // Copy over the storage order of the original pure dims
    vector<StorageDim> &intm_storage_dims = intm.function().schedule().storage_dims();
    internal_assert(intm_storage_dims.size() == storage_dims().size() + vars_rename.size());
    for (size_t i = 0; i < storage_dims().size(); ++i) {
        intm_storage_dims[i] = storage_dims()[i];
    }

    for (size_t i = 0; i < rvars_kept.size(); ++i) {
        // Apply the purify directive that replaces the RVar in rvars_kept
        // with a pure Var
        intm.update(0).purify(rvars_kept[i], vars_rename[i]);
    }

    // Determine the dims of the new update definition

    // Add pure Vars from the original init definition to the dims list
    // if they are not already in the list
    for (const Var &v : dim_vars) {
        const auto iter = std::find_if(dims.begin(), dims.end(),
            [&v](const Dim& dim) { return var_name_match(dim.var, v.name()); });
        if (iter == dims.end()) {
            Dim d = {v.name(), ForType::Serial, DeviceAPI::None, Dim::Type::PureVar};
            dims.insert(dims.end()-1, d);
        }
    }
    // Then, we need to remove lifted RVars from the dims list
    for (const string &rv : rvars_removed) {
        remove(rv);
    }

    // Define the new update definition which refers to the intermediate Func.
    // Using the same example as above, the new update definition is:
    //   f(x, y) += f_intm(x, y, r.y)

    // Args for store in the new update definition
    vector<Expr> f_store_args(dim_vars.size());
    for (size_t i = 0; i < f_store_args.size(); ++i) {
        f_store_args[i] = dim_vars[i];
    }

    // Call's args to the intermediate Func in the new update definition
    vector<Expr> f_load_args;
    f_load_args.insert(f_load_args.end(), dim_vars.begin(), dim_vars.end());
    for (int i = 0; i < f_rdom.dimensions(); ++i) {
        f_load_args.push_back(f_rdom[i]);
    }
    internal_assert(f_load_args.size() == init_args.size());

    // Update value of the new update definition. It loads values from
    // the intermediate Func.
    vector<Expr> f_values(values.size());
    if (values.size() > 1) {
        // There might be cross-dependencies between tuple elements, so we need
        // to collect all substitutions first.
        map<string, Expr> replacement;
        for (size_t i = 0; i < f_values.size(); ++i) {
            internal_assert(!prover_result.ys[i].var.empty());
            replacement.emplace(prover_result.ys[i].var, intm(f_load_args)[i]);

            if (!prover_result.xs[i].var.empty()) {
                Expr prev_val = Call::make(intm.output_types()[i], func_name,
                                           f_store_args, Call::CallType::Halide,
                                           nullptr, i);
                replacement.emplace(prover_result.xs[i].var, prev_val);
            } else {
                user_warning << "Update definition of " << name() << " at index " << i
                             << " doesn't depend on the previous value. This isn't a"
                             << " reduction operation\n";
            }
        }
        for (size_t i = 0; i < f_values.size(); ++i) {
            f_values[i] = substitute(replacement, prover_result.pattern.ops[i]);
        }
    } else {
        Expr prev_val = Call::make(intm.output_types()[0], func_name,
                                   f_store_args, Call::CallType::Halide);
        internal_assert(!prover_result.ys[0].var.empty());
        Expr val = substitute(prover_result.ys[0].var, intm(f_load_args), prover_result.pattern.ops[0]);
        if (!prover_result.xs[0].var.empty()) {
            val = substitute(prover_result.xs[0].var, prev_val, val);
        } else {
            user_warning << "Update definition of " << name()
                         << " doesn't depend on the previous value. This isn't a"
                         << " reduction operation\n";
        }
        f_values[0] = val;
    }

    // Update the definition
    args.swap(f_store_args);
    values.swap(f_values);

    return intm;
}

void Stage::split(const string &old, const string &outer, const string &inner, Expr factor, bool exact, TailStrategy tail) {
    debug(4) << "In schedule for " << name() << ", split " << old << " into "
             << outer << " and " << inner << " with factor of " << factor << "\n";
    vector<Dim> &dims = definition.schedule().dims();

    // Check that the new names aren't already in the dims list.
    for (size_t i = 0; i < dims.size(); i++) {
        string new_names[2] = {inner, outer};
        for (int j = 0; j < 2; j++) {
            if (var_name_match(dims[i].var, new_names[j]) && new_names[j] != old) {
                user_error << "In schedule for " << name()
                           << ", can't create var " << new_names[j]
                           << " using a split or tile, because " << new_names[j]
                           << " is already used in this Func's schedule elsewhere.\n"
                           << dump_argument_list();
            }
        }
    }

    // Replace the old dimension with the new dimensions in the dims list
    bool found = false;
    string inner_name, outer_name, old_name;

    for (size_t i = 0; (!found) && i < dims.size(); i++) {
        if (var_name_match(dims[i].var, old)) {
            found = true;
            old_name = dims[i].var;
            inner_name = old_name + "." + inner;
            outer_name = old_name + "." + outer;
            dims.insert(dims.begin() + i, dims[i]);
            dims[i].var = inner_name;
            dims[i+1].var = outer_name;
        }
    }

    if (!found) {
        user_error << "In schedule for " << name()
                   << ", could not find split dimension: "
                   << old
                   << "\n"
                   << dump_argument_list();
    }

    if (tail == TailStrategy::Auto) {
        // Select a tail strategy
        if (exact) {
            tail = TailStrategy::GuardWithIf;
        } else if (!definition.is_init()) {
            tail = TailStrategy::RoundUp;
        } else {
            // We should employ ShiftInwards when we can to prevent
            // overcompute and adding constraints to the bounds of
            // inputs and outputs. However, if we're already covered
            // by an earlier ShiftInwards split, there's no point - it
            // just complicates the IR and confuses bounds inference. An example of this is:
            //
            // f.vectorize(x, 8).unroll(x, 4);
            //
            // The vectorize-induced split is ShiftInwards. There's no
            // point also applying ShiftInwards to the unroll-induced
            // split.
            //
            // Note that we'll still partition the outermost loop to
            // avoid the overhead of the min we placed in the inner
            // loop with the vectorize, because that's how loop
            // partitioning works. The steady-state will be just as
            // efficient as:
            //
            // f.split(x, x, xi, 32).vectorize(xi, 8).unroll(xi);
            //
            // It's only the tail/epilogue that changes.

            std::set<string> descends_from_shiftinwards_outer;
            for (const Split &s : definition.schedule().splits()) {
                if (s.is_split() && s.tail == TailStrategy::ShiftInwards) {
                    descends_from_shiftinwards_outer.insert(s.outer);
                } else if (s.is_split() && descends_from_shiftinwards_outer.count(s.old_var)) {
                    descends_from_shiftinwards_outer.insert(s.inner);
                    descends_from_shiftinwards_outer.insert(s.outer);
                } else if ((s.is_rename() || s.is_purify()) &&
                           descends_from_shiftinwards_outer.count(s.old_var)) {
                    descends_from_shiftinwards_outer.insert(s.outer);
                }
            }
            if (descends_from_shiftinwards_outer.count(old_name)) {
                tail = TailStrategy::RoundUp;
            } else {
                tail = TailStrategy::ShiftInwards;
            }
        }
    }

    if (!definition.is_init()) {
        user_assert(tail != TailStrategy::ShiftInwards)
            << "When splitting Var " << old_name
            << " ShiftInwards is not a legal tail strategy for update definitions, as"
            << " it may change the meaning of the algorithm\n";
    }

    if (exact) {
        user_assert(tail == TailStrategy::GuardWithIf)
            << "When splitting Var " << old_name
            << " the tail strategy must be GuardWithIf or Auto. "
            << "Anything else may change the meaning of the algorithm\n";
    }

    // Add the split to the splits list
    Split split = {old_name, outer_name, inner_name, factor, exact, tail, Split::SplitVar};
    definition.schedule().splits().push_back(split);
}

Stage &Stage::split(VarOrRVar old, VarOrRVar outer, VarOrRVar inner, Expr factor, TailStrategy tail) {
    if (old.is_rvar) {
        user_assert(outer.is_rvar) << "Can't split RVar " << old.name() << " into Var " << outer.name() << "\n";
        user_assert(inner.is_rvar) << "Can't split RVar " << old.name() << " into Var " << inner.name() << "\n";
    } else {
        user_assert(!outer.is_rvar) << "Can't split Var " << old.name() << " into RVar " << outer.name() << "\n";
        user_assert(!inner.is_rvar) << "Can't split Var " << old.name() << " into RVar " << inner.name() << "\n";
    }
    split(old.name(), outer.name(), inner.name(), factor, old.is_rvar, tail);
    return *this;
}

Stage &Stage::fuse(VarOrRVar inner, VarOrRVar outer, VarOrRVar fused) {
    if (inner.is_rvar) {
        user_assert(outer.is_rvar) << "Can't fuse RVar " << inner.name()
                                   << " with Var " << outer.name() << "\n";
        user_assert(fused.is_rvar) << "Can't fuse RVar " << inner.name()
                                   << "into Var " << fused.name() << "\n";
    } else {
        user_assert(!outer.is_rvar) << "Can't fuse Var " << inner.name()
                                    << " with RVar " << outer.name() << "\n";
        user_assert(!fused.is_rvar) << "Can't fuse Var " << inner.name()
                                    << "into RVar " << fused.name() << "\n";
    }

    debug(4) << "In schedule for " << name() << ", fuse " << outer.name()
             << " and " << inner.name() << " into " << fused.name() << "\n";

    // Replace the old dimensions with the new dimension in the dims list
    bool found_outer = false, found_inner = false;
    string inner_name, outer_name, fused_name;
    vector<Dim> &dims = definition.schedule().dims();

    Dim::Type outer_type = Dim::Type::PureRVar;
    for (size_t i = 0; (!found_outer) && i < dims.size(); i++) {
        if (var_name_match(dims[i].var, outer.name())) {
            found_outer = true;
            outer_name = dims[i].var;
            outer_type = dims[i].dim_type;
            dims.erase(dims.begin() + i);
        }
    }
    if (!found_outer) {
        user_error << "In schedule for " << name()
                   << ", could not find outer fuse dimension: "
                   << outer.name()
                   << "\n"
                   << dump_argument_list();
    }

    for (size_t i = 0; (!found_inner) && i < dims.size(); i++) {
        if (var_name_match(dims[i].var, inner.name())) {
            found_inner = true;
            inner_name = dims[i].var;
            fused_name = inner_name + "." + fused.name();
            dims[i].var = fused_name;

            internal_assert(
                (dims[i].is_rvar() && ((outer_type == Dim::Type::PureRVar) ||
                                       (outer_type == Dim::Type::ImpureRVar))) ||
                (!dims[i].is_rvar() && (outer_type == Dim::Type::PureVar)));

            if (dims[i].is_rvar()) {
                dims[i].dim_type = (dims[i].dim_type == Dim::Type::PureRVar) && (outer_type == Dim::Type::PureRVar) ?
                    Dim::Type::PureRVar : Dim::Type::ImpureRVar;
            }
        }
    }

    if (!found_inner) {
        user_error << "In schedule for " << name()
                   << ", could not find inner fuse dimension: "
                   << inner.name()
                   << "\n"
                   << dump_argument_list();
    }

    // Add the fuse to the splits list
    Split split = {fused_name, outer_name, inner_name, Expr(), true, TailStrategy::RoundUp, Split::FuseVars};
    definition.schedule().splits().push_back(split);
    return *this;
}

namespace Internal {
class CheckForFreeVars : public IRGraphVisitor {
public:
    string offending_var;
protected:
    using IRGraphVisitor::visit;
    void visit(const Variable *var) {
        if (!var->param.defined() && !var->image.defined()) {
            offending_var = var->name;
        }
    }
};
}

Stage Stage::specialize(Expr condition) {
    user_assert(condition.type().is_bool()) << "Argument passed to specialize must be of type bool\n";

    // The condition may not depend on Vars or RVars
    Internal::CheckForFreeVars check;
    condition.accept(&check);
    if (!check.offending_var.empty()) {
        user_error << "Specialization condition " << condition << " for " << name()
                   << " depends on Var or RVar " << check.offending_var << ". "
                   << "Specialization conditions may not depend on any Vars or RVars.\n";
    }

    // The user may be retrieving a reference to an existing
    // specialization.
    const vector<Specialization> &specializations = definition.specializations();
    for (size_t i = 0; i < specializations.size(); i++) {
        if (equal(condition, specializations[i].condition)) {
            return Stage(func, specializations[i].definition, stage, dim_vars);
        }
    }

    // Can't add any more specializations after specialize_fail().
    user_assert(specializations.empty() || specializations.back().failure_message.empty()) 
        << "Cannot add new specializations after specialize_fail().";
    const Specialization &s = definition.add_specialization(condition);

    return Stage(func, s.definition, stage, dim_vars);
}

void Stage::specialize_fail(const std::string &message) {
    user_assert(!message.empty()) << "Argument passed to specialize_fail() must not be empty.\n";
    const vector<Specialization> &specializations = definition.specializations();
    user_assert(specializations.empty() || specializations.back().failure_message.empty()) 
        << "Only one specialize_fail() may be defined per Stage.";
    (void) definition.add_specialization(const_true());
    Specialization &s = definition.specializations().back();
    s.failure_message = message;
}

Stage &Stage::purify(VarOrRVar old_var, VarOrRVar new_var) {
    user_assert(old_var.is_rvar && !new_var.is_rvar)
        << "In schedule for " << name()
        << ", can't rename " << (old_var.is_rvar ? "RVar " : "Var ") << old_var.name()
        << " to " << (new_var.is_rvar ? "RVar " : "Var ") << new_var.name()
        << "; purify must take a RVar as old_Var and a Var as new_var\n";

    debug(4) << "In schedule for " << name() << ", purify RVar "
             << old_var.name() << " to Var " << new_var.name() << "\n";

    Schedule &schedule = definition.schedule();

    // Replace the old dimension with the new dimensions in the dims list
    bool found = false;
    string old_name, new_name = new_var.name();
    vector<Dim> &dims = schedule.dims();

    for (size_t i = 0; (!found) && i < dims.size(); i++) {
        if (var_name_match(dims[i].var, old_var.name())) {
            found = true;
            old_name = dims[i].var;
            dims[i].var = new_name;
            dims[i].dim_type = Dim::Type::PureVar;
        }
    }

    if (!found) {
        user_error
            << "In schedule for " << name()
            << ", could not find rename dimension: "
            << old_var.name()
            << "\n"
            << dump_argument_list();
    }

    Split split = {old_name, new_name, "", 1, false, TailStrategy::RoundUp, Split::PurifyRVar};
    definition.schedule().splits().push_back(split);
    return *this;
}

void Stage::remove(const string &var) {
    debug(4) << "In schedule for " << name() << ", remove " << var << "\n";

    Schedule &schedule = definition.schedule();

    // Replace the old dimension with the new dimensions in the dims list
    bool found = false;
    string old_name = var;
    vector<Dim> &dims = schedule.dims();
    for (size_t i = 0; (!found) && i < dims.size(); i++) {
        if (dims[i].var == var) {
            found = true;
            old_name = dims[i].var;
            dims.erase(dims.begin() + i);
        }
    }

    if (!found) {
        user_error
            << "In schedule for " << name()
            << ", could not find remove dimension: "
            << var
            << "\n"
            << dump_argument_list();

    }

    std::set<string> removed_vars;
    removed_vars.insert(var);

    auto should_remove = [&removed_vars](const string &var) {
        const auto &iter = std::find_if(
            removed_vars.begin(), removed_vars.end(), [&var](const string& rv) { return rv == var; });
        return iter != removed_vars.end();
    };

    vector<Split> &splits = schedule.splits();
    vector<Split> temp;
    for (size_t i = splits.size(); i > 0; i--) {
        bool is_removed = false;
        if (splits[i-1].is_fuse()) {
            debug(4) << "    checking fuse " << splits[i-1].inner << " and "
                     << splits[i-1].inner << " into " << splits[i-1].old_var << "\n";
            if (splits[i-1].inner == old_name ||
                splits[i-1].outer == old_name) {
                user_error
                    << "In schedule for " << name()
                    << ", can't remove variable " << old_name
                    << " because it has already been fused into "
                    << splits[i-1].old_var << "\n"
                    << dump_argument_list();
            }
            if (should_remove(splits[i-1].old_var)) {
                is_removed = true;
                removed_vars.insert(splits[i-1].outer);
                removed_vars.insert(splits[i-1].inner);
            }
        } else if (splits[i-1].is_split()) {
            debug(4) << "    splitting " << splits[i-1].old_var << " into "
                     << splits[i-1].outer << " and " << splits[i-1].inner << "\n";
            if (should_remove(splits[i-1].inner)) {
                is_removed = true;
                removed_vars.insert(splits[i-1].old_var);
            } else if (should_remove(splits[i-1].outer)) {
                is_removed = true;
                removed_vars.insert(splits[i-1].old_var);
            }
            if (splits[i-1].old_var == old_name) {
                user_error
                    << "In schedule for " << name()
                    << ", can't remove a variable " << old_name
                    << " because it has already been renamed or split.\n"
                    << dump_argument_list();
            }
        } else {
            debug(4) << "    replace/rename " << splits[i-1].old_var
                     << " into " << splits[i-1].outer << "\n";
            if (should_remove(splits[i-1].outer)) {
                is_removed = true;
                removed_vars.insert(splits[i-1].old_var);
            }
            if (splits[i-1].old_var == old_name) {
                user_error
                    << "In schedule for " << name()
                    << ", can't remove a variable " << old_name
                    << " because it has already been renamed or split.\n"
                    << dump_argument_list();
            }
        }
        if (!is_removed) {
            temp.insert(temp.begin(), splits[i-1]);
        }
    }
    splits.swap(temp);
}

Stage &Stage::rename(VarOrRVar old_var, VarOrRVar new_var) {
    if (old_var.is_rvar) {
        user_assert(new_var.is_rvar)
            << "In schedule for " << name()
            << ", can't rename RVar " << old_var.name()
            << " to Var " << new_var.name() << "\n";
    } else {
        user_assert(!new_var.is_rvar)
            << "In schedule for " << name()
            << ", can't rename Var " << old_var.name()
            << " to RVar " << new_var.name() << "\n";
    }

    debug(4) << "In schedule for " << name() << ", rename " << old_var.name()
             << " to " << new_var.name() << "\n";

    Schedule &schedule = definition.schedule();

    // Replace the old dimension with the new dimensions in the dims list
    bool found = false;
    string old_name;
    vector<Dim> &dims = schedule.dims();
    for (size_t i = 0; (!found) && i < dims.size(); i++) {
        if (var_name_match(dims[i].var, old_var.name())) {
            found = true;
            old_name = dims[i].var;
            dims[i].var += "." + new_var.name();
        }
    }

    string new_name = old_name + "." + new_var.name();

    if (!found) {
        user_error
            << "In schedule for " << name()
            << ", could not find rename dimension: "
            << old_var.name()
            << "\n"
            << dump_argument_list();
    }

    // If possible, rewrite the split or rename that defines it.
    found = false;
    vector<Split> &splits = schedule.splits();
    for (size_t i = splits.size(); i > 0; i--) {
        if (splits[i-1].is_fuse()) {
            if (splits[i-1].inner == old_name ||
                splits[i-1].outer == old_name) {
                user_error
                    << "In schedule for " << name()
                    << ", can't rename variable " << old_name
                    << " because it has already been fused into "
                    << splits[i-1].old_var << "\n"
                    << dump_argument_list();
            }
            if (splits[i-1].old_var == old_name) {
                splits[i-1].old_var = new_name;
                found = true;
                break;
            }
        } else {
            if (splits[i-1].inner == old_name) {
                splits[i-1].inner = new_name;
                found = true;
                break;
            }
            if (splits[i-1].outer == old_name) {
                splits[i-1].outer = new_name;
                found = true;
                break;
            }
            if (splits[i-1].old_var == old_name) {
                user_error
                    << "In schedule for " << name()
                    << ", can't rename a variable " << old_name
                    << " because it has already been renamed or split.\n"
                    << dump_argument_list();
            }
        }
    }

    if (!found) {
        Split split = {old_name, new_name, "", 1, old_var.is_rvar, TailStrategy::RoundUp, Split::RenameVar};
        definition.schedule().splits().push_back(split);
    }

    return *this;
}

Stage &Stage::allow_race_conditions() {
    definition.schedule().allow_race_conditions() = true;
    return *this;
}

Stage &Stage::serial(VarOrRVar var) {
    set_dim_type(var, ForType::Serial);
    return *this;
}

Stage &Stage::parallel(VarOrRVar var) {
    set_dim_type(var, ForType::Parallel);
    return *this;
}

Stage &Stage::vectorize(VarOrRVar var) {
    set_dim_type(var, ForType::Vectorized);
    return *this;
}

Stage &Stage::unroll(VarOrRVar var) {
    set_dim_type(var, ForType::Unrolled);
    return *this;
}

Stage &Stage::parallel(VarOrRVar var, Expr factor, TailStrategy tail) {
    if (var.is_rvar) {
        RVar tmp;
        split(var.rvar, var.rvar, tmp, factor, tail);
    } else {
        Var tmp;
        split(var.var, var.var, tmp, factor, tail);
    }
    parallel(var);
    return *this;
}

Stage &Stage::vectorize(VarOrRVar var, Expr factor, TailStrategy tail) {
    if (var.is_rvar) {
        RVar tmp;
        split(var.rvar, var.rvar, tmp, factor, tail);
        vectorize(tmp);
    } else {
        Var tmp;
        split(var.var, var.var, tmp, factor, tail);
        vectorize(tmp);
    }
    return *this;
}

Stage &Stage::unroll(VarOrRVar var, Expr factor, TailStrategy tail) {
    if (var.is_rvar) {
        RVar tmp;
        split(var.rvar, var.rvar, tmp, factor, tail);
        unroll(tmp);
    } else {
        Var tmp;
        split(var.var, var.var, tmp, factor, tail);
        unroll(tmp);
    }

    return *this;
}

Stage &Stage::tile(VarOrRVar x, VarOrRVar y,
                   VarOrRVar xo, VarOrRVar yo,
                   VarOrRVar xi, VarOrRVar yi,
                   Expr xfactor, Expr yfactor,
                   TailStrategy tail) {
    split(x, xo, xi, xfactor, tail);
    split(y, yo, yi, yfactor, tail);
    reorder(xi, yi, xo, yo);
    return *this;
}

Stage &Stage::tile(VarOrRVar x, VarOrRVar y,
                   VarOrRVar xi, VarOrRVar yi,
                   Expr xfactor, Expr yfactor,
                   TailStrategy tail) {
    split(x, x, xi, xfactor, tail);
    split(y, y, yi, yfactor, tail);
    reorder(xi, yi, x, y);
    return *this;
}

namespace {
// An helper function for reordering vars in a schedule.
void reorder_vars(vector<Dim> &dims_old, const VarOrRVar *vars, size_t size, const Stage &stage) {
    vector<Dim> dims = dims_old;

    // Tag all the vars with their locations in the dims list.
    vector<size_t> idx(size);
    for (size_t i = 0; i < size; i++) {
        bool found = false;
        for (size_t j = 0; j < dims.size(); j++) {
            if (var_name_match(dims[j].var, vars[i].name())) {
                idx[i] = j;
                found = true;
            }
        }
        user_assert(found)
            << "In schedule for " << stage.name()
            << ", could not find var " << vars[i].name()
            << " to reorder in the argument list.\n"
            << stage.dump_argument_list();
    }

    // Look for illegal reorderings
    for (size_t i = 0; i < idx.size(); i++) {
        if (dims[idx[i]].is_pure()) continue;
        for (size_t j = i+1; j < idx.size(); j++) {
            if (dims[idx[j]].is_pure()) continue;

            if (idx[i] > idx[j]) {
                user_error
                    << "In schedule for " << stage.name()
                    << ", can't reorder RVars " << vars[i].name()
                    << " and " << vars[j].name()
                    << " because it may change the meaning of the algorithm.\n";
            }
        }
    }

    // Sort idx to get the new locations
    vector<size_t> sorted = idx;
    std::sort(sorted.begin(), sorted.end());

    for (size_t i = 0; i < size; i++) {
        dims[sorted[i]] = dims_old[idx[i]];
    }

    dims_old.swap(dims);
}
}

Stage &Stage::reorder(const std::vector<VarOrRVar>& vars) {
    reorder_vars(definition.schedule().dims(), &vars[0], vars.size(), *this);
    return *this;
}

Stage &Stage::gpu_threads(VarOrRVar tx, DeviceAPI device_api) {
    set_dim_device_api(tx, device_api);
    set_dim_type(tx, ForType::GPUThread);
    return *this;
}

Stage &Stage::gpu_threads(VarOrRVar tx, VarOrRVar ty, DeviceAPI device_api) {
    set_dim_device_api(tx, device_api);
    set_dim_device_api(ty, device_api);
    set_dim_type(tx, ForType::GPUThread);
    set_dim_type(ty, ForType::GPUThread);
    return *this;
}

Stage &Stage::gpu_threads(VarOrRVar tx, VarOrRVar ty, VarOrRVar tz, DeviceAPI device_api) {
    set_dim_device_api(tx, device_api);
    set_dim_device_api(ty, device_api);
    set_dim_device_api(tz, device_api);
    set_dim_type(tx, ForType::GPUThread);
    set_dim_type(ty, ForType::GPUThread);
    set_dim_type(tz, ForType::GPUThread);
    return *this;
}

Stage &Stage::gpu_blocks(VarOrRVar bx, DeviceAPI device_api) {
    set_dim_device_api(bx, device_api);
    set_dim_type(bx, ForType::GPUBlock);
    return *this;
}

Stage &Stage::gpu_blocks(VarOrRVar bx, VarOrRVar by, DeviceAPI device_api) {
    set_dim_device_api(bx, device_api);
    set_dim_device_api(by, device_api);
    set_dim_type(bx, ForType::GPUBlock);
    set_dim_type(by, ForType::GPUBlock);
    return *this;
}

Stage &Stage::gpu_blocks(VarOrRVar bx, VarOrRVar by, VarOrRVar bz, DeviceAPI device_api) {
    set_dim_device_api(bx, device_api);
    set_dim_device_api(by, device_api);
    set_dim_device_api(bz, device_api);
    set_dim_type(bx, ForType::GPUBlock);
    set_dim_type(by, ForType::GPUBlock);
    set_dim_type(bz, ForType::GPUBlock);
    return *this;
}

Stage &Stage::gpu_single_thread(DeviceAPI device_api) {
    Var block;
    split(Var::outermost(), Var::outermost(), block, 1);
    set_dim_device_api(block, device_api);
    set_dim_type(block, ForType::GPUBlock);
    return *this;
}

Stage &Stage::gpu(VarOrRVar bx, VarOrRVar tx, DeviceAPI device_api) {
    return gpu_blocks(bx).gpu_threads(tx);
}

Stage &Stage::gpu(VarOrRVar bx, VarOrRVar by,
                  VarOrRVar tx, VarOrRVar ty, DeviceAPI device_api) {
    return gpu_blocks(bx, by).gpu_threads(tx, ty);
}

Stage &Stage::gpu(VarOrRVar bx, VarOrRVar by, VarOrRVar bz,
                  VarOrRVar tx, VarOrRVar ty, VarOrRVar tz,
                  DeviceAPI device_api) {
    return gpu_blocks(bx, by, bz).gpu_threads(tx, ty, tz);
}

Stage &Stage::gpu_tile(VarOrRVar x, VarOrRVar bx, Var tx, Expr x_size,
                       TailStrategy tail, DeviceAPI device_api) {
    split(x, bx, tx, x_size, tail);
    set_dim_device_api(bx, device_api);
    set_dim_device_api(tx, device_api);
    set_dim_type(bx, ForType::GPUBlock);
    set_dim_type(tx, ForType::GPUThread);
    return *this;
}

Stage &Stage::gpu_tile(VarOrRVar x, VarOrRVar bx, RVar tx, Expr x_size,
                       TailStrategy tail, DeviceAPI device_api) {
    split(x, bx, tx, x_size, tail);
    set_dim_device_api(bx, device_api);
    set_dim_device_api(tx, device_api);
    set_dim_type(bx, ForType::GPUBlock);
    set_dim_type(tx, ForType::GPUThread);
    return *this;
}

Stage &Stage::gpu_tile(VarOrRVar x, VarOrRVar tx, Expr x_size,
                       TailStrategy tail, DeviceAPI device_api) {
    split(x, x, tx, x_size, tail);
    set_dim_device_api(x, device_api);
    set_dim_device_api(tx, device_api);
    set_dim_type(x, ForType::GPUBlock);
    set_dim_type(tx, ForType::GPUThread);
    return *this;
}


Stage &Stage::gpu_tile(VarOrRVar x, VarOrRVar y,
                       VarOrRVar bx, VarOrRVar by,
                       VarOrRVar tx, VarOrRVar ty,
                       Expr x_size, Expr y_size,
                       TailStrategy tail,
                       DeviceAPI device_api) {
    tile(x, y, bx, by, tx, ty, x_size, y_size, tail);
    set_dim_device_api(bx, device_api);
    set_dim_device_api(by, device_api);
    set_dim_device_api(tx, device_api);
    set_dim_device_api(ty, device_api);
    set_dim_type(bx, ForType::GPUBlock);
    set_dim_type(by, ForType::GPUBlock);
    set_dim_type(tx, ForType::GPUThread);
    set_dim_type(ty, ForType::GPUThread);
    return *this;
}

Stage &Stage::gpu_tile(VarOrRVar x, VarOrRVar y,
                       VarOrRVar tx, Var ty,
                       Expr x_size, Expr y_size,
                       TailStrategy tail,
                       DeviceAPI device_api) {
    return gpu_tile(x, y, x, y, tx, ty, x_size, y_size, tail, device_api);
}

Stage &Stage::gpu_tile(VarOrRVar x, VarOrRVar y,
                       VarOrRVar tx, RVar ty,
                       Expr x_size, Expr y_size,
                       TailStrategy tail,
                       DeviceAPI device_api) {
    return gpu_tile(x, y, x, y, tx, ty, x_size, y_size, tail, device_api);
}

Stage &Stage::gpu_tile(VarOrRVar x, VarOrRVar y, VarOrRVar z,
                       VarOrRVar bx, VarOrRVar by, VarOrRVar bz,
                       VarOrRVar tx, VarOrRVar ty, VarOrRVar tz,
                       Expr x_size, Expr y_size, Expr z_size,
                       TailStrategy tail,
                       DeviceAPI device_api) {
    split(x, bx, tx, x_size, tail);
    split(y, by, ty, y_size, tail);
    split(z, bz, tz, z_size, tail);
    // current order is:
    // tx bx ty by tz bz
    reorder(ty, bx);
    // tx ty bx by tz bz
    reorder(tz, bx);
    // tx ty tz by bx bz
    reorder(bx, by);
    // tx ty tz bx by bz
    set_dim_device_api(bx, device_api);
    set_dim_device_api(by, device_api);
    set_dim_device_api(bz, device_api);
    set_dim_device_api(tx, device_api);
    set_dim_device_api(ty, device_api);
    set_dim_device_api(tz, device_api);

    set_dim_type(bx, ForType::GPUBlock);
    set_dim_type(by, ForType::GPUBlock);
    set_dim_type(bz, ForType::GPUBlock);
    set_dim_type(tx, ForType::GPUThread);
    set_dim_type(ty, ForType::GPUThread);
    set_dim_type(tz, ForType::GPUThread);
    return *this;
}

Stage &Stage::gpu_tile(VarOrRVar x, VarOrRVar y, VarOrRVar z,
                       VarOrRVar tx, VarOrRVar ty, VarOrRVar tz,
                       Expr x_size, Expr y_size, Expr z_size,
                       TailStrategy tail,
                       DeviceAPI device_api) {
    return gpu_tile(x, y, z, x, y, z, tx, ty, tz, x_size, y_size, z_size, tail, device_api);
}

Stage &Stage::gpu_tile(VarOrRVar x, Expr x_size, TailStrategy tail, DeviceAPI device_api) {
    VarOrRVar bx("__deprecated_block_id_x", x.is_rvar),
        tx("__deprecated_thread_id_x", x.is_rvar);
    split(x, bx, tx, x_size, tail);
    set_dim_device_api(bx, device_api);
    set_dim_device_api(tx, device_api);
    set_dim_type(bx, ForType::GPUBlock);
    set_dim_type(tx, ForType::GPUThread);
    return *this;
}


Stage &Stage::gpu_tile(VarOrRVar x, VarOrRVar y,
                       Expr x_size, Expr y_size,
                       TailStrategy tail,
                       DeviceAPI device_api) {
    VarOrRVar bx("__deprecated_block_id_x", x.is_rvar),
        by("__deprecated_block_id_y", y.is_rvar),
        tx("__deprecated_thread_id_x", x.is_rvar),
        ty("__deprecated_thread_id_y", y.is_rvar);
    return gpu_tile(x, y, bx, by, tx, ty, x_size, y_size, tail, device_api);
}

Stage &Stage::gpu_tile(VarOrRVar x, VarOrRVar y, VarOrRVar z,
                       Expr x_size, Expr y_size, Expr z_size,
                       TailStrategy tail,
                       DeviceAPI device_api) {
    VarOrRVar bx("__deprecated_block_id_x", x.is_rvar),
        by("__deprecated_block_id_y", y.is_rvar),
        bz("__deprecated_block_id_z", z.is_rvar),
        tx("__deprecated_thread_id_x", x.is_rvar),
        ty("__deprecated_thread_id_y", y.is_rvar),
        tz("__deprecated_thread_id_z", z.is_rvar);
    return gpu_tile(x, y, z, bx, by, bz, tx, ty, tz, x_size, y_size, z_size, tail, device_api);
}

Stage &Stage::hexagon(VarOrRVar x) {
    set_dim_device_api(x, DeviceAPI::Hexagon);
    return *this;
}

Stage &Stage::prefetch(const Func &f, VarOrRVar var, Expr offset, PrefetchBoundStrategy strategy) {
    PrefetchDirective prefetch = {f.name(), var.name(), offset, strategy, Parameter()};
    definition.schedule().prefetches().push_back(prefetch);
    return *this;
}

Stage &Stage::prefetch(const Internal::Parameter &param, VarOrRVar var, Expr offset, PrefetchBoundStrategy strategy) {
    PrefetchDirective prefetch = {param.name(), var.name(), offset, strategy, param};
    definition.schedule().prefetches().push_back(prefetch);
    return *this;
}

Stage &Stage::compute_with(LoopLevel loop_level, const map<string, AlignStrategy> &align) {
    user_assert(!loop_level.is_inline() && !loop_level.is_root())
        << "Undefined loop level to compute with\n";
    user_assert((loop_level.func() != func.name()) || (loop_level.stage() == (int)stage-1))
        << "Cannot schedule " << name() << " to be computed with " << loop_level.to_string()
        << ". Can only schedule an update to be computed with its immediate previous stage\n";

    // We have to mark the fuse level on the "original" definition (the one
    // without the specialization) to ensure there is no competing compute_with.
    Definition &original_def = (stage == 0) ? func.definition() : func.update(stage - 1);
    user_assert(original_def.specializations().empty())
            << "Func " << name() << " is scheduled to be computed with "
            << loop_level.func() << ", so it must not have any specializations.\n";

    FuseLoopLevel &fuse_level = original_def.schedule().fuse_level();
    if (!fuse_level.level.is_inline()) {
        user_warning << name() << " already has a compute_with at " << fuse_level.level.to_string()
                     << ". Replacing it with a new compute_with at " << loop_level.to_string() << "\n";
    }
    fuse_level.level = loop_level;
    fuse_level.align = align;
    return *this;
}

Stage &Stage::compute_with(LoopLevel loop_level, const vector<pair<VarOrRVar, AlignStrategy>> &align) {
    map<string, AlignStrategy> align_str;
    for (const auto &iter: align) {
        align_str.emplace(iter.first.name(), iter.second);
    }
    return compute_with(loop_level, align_str);
}

Stage &Stage::compute_with(LoopLevel loop_level, AlignStrategy align) {
    map<string, AlignStrategy> align_str = {{loop_level.var().name(), align}};
    return compute_with(loop_level, align_str);
}

Stage &Stage::compute_with(Stage s, VarOrRVar var, const vector<pair<VarOrRVar, AlignStrategy>> &align) {
    return compute_with(LoopLevel(s.func, var, s.stage), align);
}

Stage &Stage::compute_with(Stage s, VarOrRVar var, AlignStrategy align) {
    return compute_with(LoopLevel(s.func, var, s.stage), align);
}

void Func::invalidate_cache() {
    if (pipeline_.defined()) {
        pipeline_.invalidate_cache();
    }
}

Func Func::in(const Func &f) {
    invalidate_cache();
    user_assert(name() != f.name()) << "Cannot call 'in()' on itself\n";
    const map<string, IntrusivePtr<FunctionContents>> &wrappers = func.wrappers();
    const auto &iter = wrappers.find(f.name());
    if (iter == wrappers.end()) {
        Func wrapper(name() + "_in_" + f.name());
        wrapper(args()) = (*this)(args());
        func.add_wrapper(f.name(), wrapper.func);
        return wrapper;
    }

    IntrusivePtr<FunctionContents> wrapper_contents = iter->second;
    internal_assert(wrapper_contents.defined());

    // Make sure that no other Func shares the same wrapper as 'f'
    for (const auto &it : wrappers) {
        if (it.first == f.name()) {
            continue;
        }
        user_assert(!it.second.same_as(wrapper_contents))
            << "Redefinition of shared wrapper with " << it.first << " [" << name() << " -> "
            << Function(wrapper_contents).name() << "] in " << f.name() << " is not allowed\n";
    }
    Function wrapper(wrapper_contents);
    internal_assert(wrapper.frozen());
    return Func(wrapper);
}

Func Func::in(const vector<Func>& fs) {
    invalidate_cache();
    if (fs.empty()) {
        user_error << "Could not create a wrapper for an empty list of Funcs\n";
    }

    // Either all Funcs have the same wrapper or they don't already have any wrappers.
    // Otherwise, throw an error.
    const map<string, IntrusivePtr<FunctionContents>> &wrappers = func.wrappers();

    const auto &iter = wrappers.find(fs[0].name());
    if (iter == wrappers.end()) {
        // Make sure the other Funcs also don't have any wrappers
        for (size_t i = 1; i < fs.size(); ++i) {
            user_assert(wrappers.count(fs[i].name()) == 0)
                << "Cannot define the wrapper since " << fs[i].name()
                << " already has a wrapper while " << fs[0].name() << " doesn't \n";
        }
        Func wrapper(name() + "_wrapper");
        wrapper(args()) = (*this)(args());
        for (const Func &f : fs) {
            user_assert(name() != f.name()) << "Cannot call 'in()' on itself\n";
            func.add_wrapper(f.name(), wrapper.func);
        }
        return wrapper;
    }

    IntrusivePtr<FunctionContents> wrapper_contents = iter->second;
    internal_assert(wrapper_contents.defined());

    // Make sure all the other Funcs in 'fs' share the same wrapper and no other
    // Func not in 'fs' share the same wrapper.
    for (const auto &it : wrappers) {
        if (it.first == fs[0].name()) {
            continue;
        }
        const auto &fs_iter = std::find_if(
            fs.begin(), fs.end(), [&it](const Func& f) { return f.name() == it.first; });
        bool in_fs = fs_iter != fs.end();

        if (in_fs) {
            user_assert(it.second.same_as(wrapper_contents))
                << it.first << " should have shared the same wrapper as " << fs[0].name() << "\n";
        } else {
            user_assert(!it.second.same_as(wrapper_contents))
                << "Redefinition of shared wrapper [" << name() << " -> "
                << Function(wrapper_contents).name() << "] in " << fs[0].name() << " is illegal since "
                << it.first << " shares the same wrapper but not part of the redefinition\n";
        }
    }
    Function wrapper(wrapper_contents);
    internal_assert(wrapper.frozen());
    return Func(wrapper);
}

Func Func::in() {
    invalidate_cache();
    const map<string, IntrusivePtr<FunctionContents>> &wrappers = func.wrappers();
    const auto &iter = wrappers.find("");
    if (iter == wrappers.end()) {
        Func wrapper(name() + "_global_wrapper");
        wrapper(args()) = (*this)(args());
        func.add_wrapper("", wrapper.func);
        return wrapper;
    }

    IntrusivePtr<FunctionContents> wrapper_contents = iter->second;
    internal_assert(wrapper_contents.defined());
    Function wrapper(wrapper_contents);
    internal_assert(wrapper.frozen());
    return Func(wrapper);
}

Func &Func::split(VarOrRVar old, VarOrRVar outer, VarOrRVar inner, Expr factor, TailStrategy tail) {
    invalidate_cache();
    Stage(func, func.definition(), 0, args()).split(old, outer, inner, factor, tail);
    return *this;
}

Func &Func::fuse(VarOrRVar inner, VarOrRVar outer, VarOrRVar fused) {
    invalidate_cache();
    Stage(func, func.definition(), 0, args()).fuse(inner, outer, fused);
    return *this;
}

Func &Func::rename(VarOrRVar old_name, VarOrRVar new_name) {
    invalidate_cache();
    Stage(func, func.definition(), 0, args()).rename(old_name, new_name);
    return *this;
}

Func &Func::allow_race_conditions() {
    Stage(func, func.definition(), 0, args()).allow_race_conditions();
    return *this;
}

Func &Func::memoize() {
    invalidate_cache();
    func.schedule().memoized() = true;
    return *this;
}

Stage Func::specialize(Expr c) {
    invalidate_cache();
    return Stage(func, func.definition(), 0, args()).specialize(c);
}

void Func::specialize_fail(const std::string &message) {
    invalidate_cache();
    (void) Stage(func.definition(), name(), args(), func.schedule().storage_dims()).specialize_fail(message);
}

Func &Func::serial(VarOrRVar var) {
    invalidate_cache();
    Stage(func, func.definition(), 0, args()).serial(var);
    return *this;
}

Func &Func::parallel(VarOrRVar var) {
    invalidate_cache();
    Stage(func, func.definition(), 0, args()).parallel(var);
    return *this;
}

Func &Func::vectorize(VarOrRVar var) {
    invalidate_cache();
    Stage(func, func.definition(), 0, args()).vectorize(var);
    return *this;
}

Func &Func::unroll(VarOrRVar var) {
    invalidate_cache();
    Stage(func, func.definition(), 0, args()).unroll(var);
    return *this;
}

Func &Func::parallel(VarOrRVar var, Expr factor, TailStrategy tail) {
    invalidate_cache();
    Stage(func, func.definition(), 0, args()).parallel(var, factor, tail);
    return *this;
}

Func &Func::vectorize(VarOrRVar var, Expr factor, TailStrategy tail) {
    invalidate_cache();
    Stage(func, func.definition(), 0, args()).vectorize(var, factor, tail);
    return *this;
}

Func &Func::unroll(VarOrRVar var, Expr factor, TailStrategy tail) {
    invalidate_cache();
    Stage(func, func.definition(), 0, args()).unroll(var, factor, tail);
    return *this;
}

Func &Func::bound(Var var, Expr min, Expr extent) {
    user_assert(!min.defined() || Int(32).can_represent(min.type())) << "Can't represent min bound in int32\n";
    user_assert(extent.defined()) << "Extent bound of a Func can't be undefined\n";
    user_assert(Int(32).can_represent(extent.type())) << "Can't represent extent bound in int32\n";

    if (min.defined()) {
        min = cast<int32_t>(min);
    }
    extent = cast<int32_t>(extent);

    invalidate_cache();
    bool found = false;
    for (size_t i = 0; i < func.args().size(); i++) {
        if (var.name() == func.args()[i]) {
            found = true;
        }
    }
    user_assert(found)
        << "Can't bound variable " << var.name()
        << " of function " << name()
        << " because " << var.name()
        << " is not one of the pure variables of " << name() << ".\n";

    Bound b = {var.name(), min, extent, Expr(), Expr()};
    func.schedule().bounds().push_back(b);
    return *this;
}

Func &Func::bound_extent(Var var, Expr extent) {
    return bound(var, Expr(), extent);
}

Func &Func::align_bounds(Var var, Expr modulus, Expr remainder) {
    user_assert(modulus.defined()) << "modulus is undefined\n";
    user_assert(remainder.defined()) << "remainder is undefined\n";
    user_assert(Int(32).can_represent(modulus.type())) << "Can't represent modulus as int32\n";
    user_assert(Int(32).can_represent(remainder.type())) << "Can't represent remainder as int32\n";

    modulus = cast<int32_t>(modulus);
    remainder = cast<int32_t>(remainder);

    // Reduce the remainder
    remainder = remainder % modulus;

    invalidate_cache();

    bool found = false;
    for (size_t i = 0; i < func.args().size(); i++) {
        if (var.name() == func.args()[i]) {
            found = true;
        }
    }
    user_assert(found)
        << "Can't align bounds of variable " << var.name()
        << " of function " << name()
        << " because " << var.name()
        << " is not one of the pure variables of " << name() << ".\n";

    Bound b = {var.name(), Expr(), Expr(), modulus, remainder};
    func.schedule().bounds().push_back(b);
    return *this;
}

Func &Func::tile(VarOrRVar x, VarOrRVar y,
                 VarOrRVar xo, VarOrRVar yo,
                 VarOrRVar xi, VarOrRVar yi,
                 Expr xfactor, Expr yfactor,
                 TailStrategy tail) {
    invalidate_cache();
    Stage(func, func.definition(), 0, args()).tile(x, y, xo, yo, xi, yi, xfactor, yfactor, tail);
    return *this;
}

Func &Func::tile(VarOrRVar x, VarOrRVar y,
                 VarOrRVar xi, VarOrRVar yi,
                 Expr xfactor, Expr yfactor,
                 TailStrategy tail) {
    invalidate_cache();
    Stage(func, func.definition(), 0, args()).tile(x, y, xi, yi, xfactor, yfactor, tail);
    return *this;
}

Func &Func::reorder(const std::vector<VarOrRVar> &vars) {
    invalidate_cache();
    Stage(func, func.definition(), 0, args()).reorder(vars);
    return *this;
}

Func &Func::gpu_threads(VarOrRVar tx, DeviceAPI device_api) {
    invalidate_cache();
    Stage(func, func.definition(), 0, args()).gpu_threads(tx, device_api);
    return *this;
}

Func &Func::gpu_threads(VarOrRVar tx, VarOrRVar ty, DeviceAPI device_api) {
    invalidate_cache();
    Stage(func, func.definition(), 0, args()).gpu_threads(tx, ty, device_api);
    return *this;
}

Func &Func::gpu_threads(VarOrRVar tx, VarOrRVar ty, VarOrRVar tz, DeviceAPI device_api) {
    invalidate_cache();
    Stage(func, func.definition(), 0, args()).gpu_threads(tx, ty, tz, device_api);
    return *this;
}

Func &Func::gpu_blocks(VarOrRVar bx, DeviceAPI device_api) {
    invalidate_cache();
    Stage(func, func.definition(), 0, args()).gpu_blocks(bx, device_api);
    return *this;
}

Func &Func::gpu_blocks(VarOrRVar bx, VarOrRVar by, DeviceAPI device_api) {
    invalidate_cache();
    Stage(func, func.definition(), 0, args()).gpu_blocks(bx, by, device_api);
    return *this;
}

Func &Func::gpu_blocks(VarOrRVar bx, VarOrRVar by, VarOrRVar bz, DeviceAPI device_api) {
    invalidate_cache();
    Stage(func, func.definition(), 0, args()).gpu_blocks(bx, by, bz, device_api);
    return *this;
}

Func &Func::gpu_single_thread(DeviceAPI device_api) {
    invalidate_cache();
    Stage(func, func.definition(), 0, args()).gpu_single_thread(device_api);
    return *this;
}

Func &Func::gpu(VarOrRVar bx, VarOrRVar tx, DeviceAPI device_api) {
    invalidate_cache();
    Stage(func, func.definition(), 0, args()).gpu(bx, tx, device_api);
    return *this;
}

Func &Func::gpu(VarOrRVar bx, VarOrRVar by, VarOrRVar tx, VarOrRVar ty, DeviceAPI device_api) {
    invalidate_cache();
    Stage(func, func.definition(), 0, args()).gpu(bx, by, tx, ty, device_api);
    return *this;
}

Func &Func::gpu(VarOrRVar bx, VarOrRVar by, VarOrRVar bz, VarOrRVar tx, VarOrRVar ty, VarOrRVar tz, DeviceAPI device_api) {
    invalidate_cache();
    Stage(func, func.definition(), 0, args()).gpu(bx, by, bz, tx, ty, tz, device_api);
    return *this;
}

Func &Func::gpu_tile(VarOrRVar x, VarOrRVar bx, Var tx, Expr x_size, TailStrategy tail, DeviceAPI device_api) {
    invalidate_cache();
    Stage(func, func.definition(), 0, args()).gpu_tile(x, bx, tx, x_size, tail, device_api);
    return *this;
}

Func &Func::gpu_tile(VarOrRVar x, VarOrRVar bx, RVar tx, Expr x_size, TailStrategy tail, DeviceAPI device_api) {
    invalidate_cache();
    Stage(func, func.definition(), 0, args()).gpu_tile(x, bx, tx, x_size, tail, device_api);
    return *this;
}

Func &Func::gpu_tile(VarOrRVar x, VarOrRVar tx, Expr x_size, TailStrategy tail, DeviceAPI device_api) {
    invalidate_cache();
    Stage(func, func.definition(), 0, args()).gpu_tile(x, tx, x_size, tail, device_api);
    return *this;
}

Func &Func::gpu_tile(VarOrRVar x, VarOrRVar y,
                     VarOrRVar bx, VarOrRVar by,
                     VarOrRVar tx, VarOrRVar ty,
                     Expr x_size, Expr y_size,
                     TailStrategy tail,
                     DeviceAPI device_api) {
    invalidate_cache();
    Stage(func, func.definition(), 0, args())
        .gpu_tile(x, y, bx, by, tx, ty, x_size, y_size, tail, device_api);
    return *this;
}

Func &Func::gpu_tile(VarOrRVar x, VarOrRVar y,
                     VarOrRVar tx, Var ty,
                     Expr x_size, Expr y_size,
                     TailStrategy tail,
                     DeviceAPI device_api) {
    invalidate_cache();
    Stage(func, func.definition(), 0, args())
        .gpu_tile(x, y, tx, ty, x_size, y_size, tail, device_api);
    return *this;
}

Func &Func::gpu_tile(VarOrRVar x, VarOrRVar y,
                     VarOrRVar tx, RVar ty,
                     Expr x_size, Expr y_size,
                     TailStrategy tail,
                     DeviceAPI device_api) {
    invalidate_cache();
    Stage(func, func.definition(), 0, args())
        .gpu_tile(x, y, tx, ty, x_size, y_size, tail, device_api);
    return *this;
}

Func &Func::gpu_tile(VarOrRVar x, VarOrRVar y, VarOrRVar z,
                     VarOrRVar bx, VarOrRVar by, VarOrRVar bz,
                     VarOrRVar tx, VarOrRVar ty, VarOrRVar tz,
                     Expr x_size, Expr y_size, Expr z_size,
                     TailStrategy tail,
                     DeviceAPI device_api) {
    invalidate_cache();
    Stage(func, func.definition(), 0, args())
        .gpu_tile(x, y, z, bx, by, bz, tx, ty, tz, x_size, y_size, z_size, tail, device_api);
    return *this;
}

Func &Func::gpu_tile(VarOrRVar x, VarOrRVar y, VarOrRVar z,
                     VarOrRVar tx, VarOrRVar ty, VarOrRVar tz,
                     Expr x_size, Expr y_size, Expr z_size,
                     TailStrategy tail,
                     DeviceAPI device_api) {
    invalidate_cache();
    Stage(func, func.definition(), 0, args())
        .gpu_tile(x, y, z, tx, ty, tz, x_size, y_size, z_size, tail, device_api);
    return *this;
}

Func &Func::gpu_tile(VarOrRVar x, Expr x_size, TailStrategy tail, DeviceAPI device_api) {
    invalidate_cache();
    Stage(func, func.definition(), 0, args()).gpu_tile(x, x_size, tail, device_api);
    return *this;
}

Func &Func::gpu_tile(VarOrRVar x, VarOrRVar y,
                     Expr x_size, Expr y_size,
                     TailStrategy tail,
                     DeviceAPI device_api) {
    invalidate_cache();
    Stage(func, func.definition(), 0, args()).gpu_tile(x, y, x_size, y_size, tail, device_api);
    return *this;
}

Func &Func::gpu_tile(VarOrRVar x, VarOrRVar y, VarOrRVar z,
                     Expr x_size, Expr y_size, Expr z_size,
                     TailStrategy tail,
                     DeviceAPI device_api) {
    invalidate_cache();
    Stage(func, func.definition(), 0, args()).gpu_tile(x, y, z, x_size, y_size, z_size, tail, device_api);
    return *this;
}

Func &Func::shader(Var x, Var y, Var c, DeviceAPI device_api) {
    invalidate_cache();

    reorder(c, x, y);
    // GLSL outputs must be stored interleaved
    reorder_storage(c, x, y);

    // TODO: Set appropriate constraints if this is the output buffer?

    Stage(func, func.definition(), 0, args()).gpu_blocks(x, y, device_api);

    bool constant_bounds = false;
    Schedule &sched = func.schedule();
    for (size_t i = 0; i < sched.bounds().size(); i++) {
        if (c.name() == sched.bounds()[i].var) {
            constant_bounds = is_const(sched.bounds()[i].min) &&
                is_const(sched.bounds()[i].extent);
            break;
        }
    }
    user_assert(constant_bounds)
        << "The color channel for image loops must have constant bounds, e.g., .bound(c, 0, 3).\n";
    return *this;
}

Func &Func::glsl(Var x, Var y, Var c) {
    return shader(x, y, c, DeviceAPI::GLSL).vectorize(c);
}

Func &Func::hexagon(VarOrRVar x) {
    invalidate_cache();
    Stage(func, func.definition(), 0, args()).hexagon(x);
    return *this;
}

Func &Func::prefetch(const Func &f, VarOrRVar var, Expr offset, PrefetchBoundStrategy strategy) {
    invalidate_cache();
    Stage(func, func.definition(), 0, args()).prefetch(f, var, offset, strategy);
    return *this;
}

Func &Func::prefetch(const Internal::Parameter &param, VarOrRVar var, Expr offset, PrefetchBoundStrategy strategy) {
    invalidate_cache();
    Stage(func, func.definition(), 0, args()).prefetch(param, var, offset, strategy);
    return *this;
}

Func &Func::reorder_storage(Var x, Var y) {
    invalidate_cache();

    vector<StorageDim> &dims = func.schedule().storage_dims();
    bool found_y = false;
    size_t y_loc = 0;
    for (size_t i = 0; i < dims.size(); i++) {
        if (var_name_match(dims[i].var, y.name())) {
            found_y = true;
            y_loc = i;
        } else if (var_name_match(dims[i].var, x.name())) {
            if (found_y) std::swap(dims[i], dims[y_loc]);
            return *this;
        }
    }
    user_error << "Could not find variables " << x.name()
               << " and " << y.name() << " to reorder in schedule.\n";
    return *this;
}

Func &Func::reorder_storage(const std::vector<Var> &dims, size_t start) {
    // Reorder the first dimension with respect to all others, then
    // recursively reorder all remaining dimensions.
    for (size_t i = start + 1; i < dims.size(); i++) {
        reorder_storage(dims[start], dims[i]);
    }
    if ((dims.size() - start) > 2) {
        reorder_storage(dims, start + 1);
    }
    return *this;
}

Func &Func::reorder_storage(const std::vector<Var> &dims) {
    user_assert(dims.size() > 1) <<
        "reorder_storage must have at least two dimensions in reorder list.\n";

    return reorder_storage(dims, 0);
}

Func &Func::align_storage(Var dim, Expr alignment) {
    invalidate_cache();

    vector<StorageDim> &dims = func.schedule().storage_dims();
    for (size_t i = 0; i < dims.size(); i++) {
        if (var_name_match(dims[i].var, dim.name())) {
            dims[i].alignment = alignment;
            return *this;
        }
    }
    user_error << "Could not find variable " << dim.name()
               << " to align the storage of.\n";
    return *this;
}

Func &Func::fold_storage(Var dim, Expr factor, bool fold_forward) {
    invalidate_cache();

    vector<StorageDim> &dims = func.schedule().storage_dims();
    for (size_t i = 0; i < dims.size(); i++) {
        if (var_name_match(dims[i].var, dim.name())) {
            dims[i].fold_factor = factor;
            dims[i].fold_forward = fold_forward;
            return *this;
        }
    }
    user_error << "Could not find variable " << dim.name()
               << " to fold the storage of.\n";
    return *this;
}

Func &Func::compute_at(LoopLevel loop_level) {
    invalidate_cache();
    func.schedule().compute_level() = loop_level;
    if (func.schedule().store_level().is_inline()) {
        func.schedule().store_level() = loop_level;
    }
    return *this;
}

Func &Func::compute_at(Func f, RVar var) {
    return compute_at(LoopLevel(f, var));
}

Func &Func::compute_at(Func f, Var var) {
    return compute_at(LoopLevel(f, var));
}

Func &Func::compute_with(Stage s, VarOrRVar var, const vector<pair<VarOrRVar, AlignStrategy>> &align) {
    invalidate_cache();
    Stage(func, func.definition(), 0, args()).compute_with(s, var, align);
    return *this;
}

Func &Func::compute_with(Stage s, VarOrRVar var, AlignStrategy align) {
    invalidate_cache();
    Stage(func, func.definition(), 0, args()).compute_with(s, var, align);
    return *this;
}

Func &Func::compute_root() {
    return compute_at(LoopLevel::root());
}

Func &Func::store_at(LoopLevel loop_level) {
    invalidate_cache();
    func.schedule().store_level() = loop_level;
    return *this;
}

Func &Func::store_at(Func f, RVar var) {
    return store_at(LoopLevel(f, var));
}

Func &Func::store_at(Func f, Var var) {
    return store_at(LoopLevel(f, var));
}

Func &Func::store_root() {
    return store_at(LoopLevel::root());
}

Func &Func::compute_inline() {
    return compute_at(LoopLevel::inlined());
}

Func &Func::trace_loads() {
    invalidate_cache();
    func.trace_loads();
    return *this;
}

Func &Func::trace_stores() {
    invalidate_cache();
    func.trace_stores();
    return *this;
}

Func &Func::trace_realizations() {
    invalidate_cache();
    func.trace_realizations();
    return *this;
}

void Func::debug_to_file(const string &filename) {
    invalidate_cache();
    func.debug_file() = filename;
}

Stage Func::update(int idx) {
    user_assert(idx < num_update_definitions()) <<
      "Call to update with index larger than last defined update stage for Func \"" <<
      name() << "\".\n";
    invalidate_cache();
    return Stage(func, func.update(idx), idx+1, args());
}

Func::operator Stage() const {
    return Stage(func, func.definition(), 0, args());
}

namespace {
class CountImplicitVars : public Internal::IRGraphVisitor {
public:
    int count;

    CountImplicitVars(const vector<Expr> &e) : count(0) {
        for (size_t i = 0; i < e.size(); i++) {
            e[i].accept(this);
        }
    }

    using IRGraphVisitor::visit;

    void visit(const Variable *v) {
        int index = Var::implicit_index(v->name);
        if (index != -1) {
            if (index >= count) count = index + 1;
        }
    }
};
}

FuncRef::FuncRef(Internal::Function f, const vector<Expr> &a, int placeholder_pos,
                 int count) : func(f), implicit_count(count), args(a){
    implicit_placeholder_pos = placeholder_pos;
    Internal::check_call_arg_types(f.name(), &args, args.size());
}

FuncRef::FuncRef(Internal::Function f, const vector<Var> &a, int placeholder_pos,
                 int count) : func(f), implicit_count(count) {
    implicit_placeholder_pos = placeholder_pos;
    args.resize(a.size());
    for (size_t i = 0; i < a.size(); i++) {
        args[i] = a[i];
    }
}

vector<Expr> FuncRef::args_with_implicit_vars(const vector<Expr> &e) const {
    vector<Expr> a = args;

    for (size_t i = 0; i < a.size(); i++) {
        user_assert(a[i].defined())
            << "Argument " << (i+1) << " in call to \"" << func.name() << "\" is undefined.\n";
    }
    for (size_t i = 0; i < e.size(); i++) {
        user_assert(e[i].defined())
            << "Value " << (i+1) << " in definition of \"" << func.name() << "\" is undefined.\n";
    }

    CountImplicitVars count(e);
    for (size_t i = 0; i < a.size(); i++) {
        a[i].accept(&count);
    }

    if (count.count > 0) {
        if (func.has_pure_definition()) {
            // If the func already has pure definition, the number of implicit
            // vars in the RHS can only be at most the number of implicit vars
            // in the LHS.
            user_assert(implicit_count >= count.count)
                << "The update definition of " << func.name() << " uses " << count.count
                << " implicit variables, but the initial definition uses only "
                << implicit_count << " implicit variables.\n";
        } else if (implicit_placeholder_pos != -1) {
            internal_assert(implicit_count == 0)
                << "Pure definition can't possibly already have implicit variables defined\n";

            Internal::debug(2) << "Adding " << count.count << " implicit vars to LHS of " << func.name() << "\n";

            vector<Expr>::iterator iter = a.begin() + implicit_placeholder_pos;
            for (int i = 0; i < count.count; i++) {
                iter = a.insert(iter, Var::implicit(i));
                iter++;
            }
        }
    }

    // Check the implicit vars in the RHS also exist in the LHS
    for (int i = 0; i < count.count; i++) {
        Var v = Var::implicit(i);
        bool found = false;
        for (size_t j = 0; j < a.size(); j++) {
            if (const Variable *arg = a[j].as<Variable>()) {
                if (arg->name == v.name()) {
                    found = true;
                }
            }
        }
        user_assert(found)
            << "Right-hand-side of update definition of " << func.name()
            << " uses implicit variables, but the left-hand-side does not"
            << " contain the placeholder symbol '_'.\n";
    }

    return a;
}

Stage FuncRef::operator=(Expr e) {
    return (*this) = Tuple(e);
}

Stage FuncRef::operator=(const Tuple &e) {
    if (!func.has_pure_definition()) {
        for (size_t i = 0; i < args.size(); ++i) {
            const Variable *var = args[i].as<Variable>();
            user_assert((var != nullptr) && (!var->reduction_domain.defined()))
                << "Argument " << (i+1) << " in initial definition of \""
                << func.name() << "\" is not a Var.\n";
        }

        // Find implicit args in the expr and add them to the args list before calling define
        vector<Expr> expanded_args = args_with_implicit_vars(e.as_vector());
        vector<string> expanded_args_str(expanded_args.size());
        for (size_t i = 0; i < expanded_args.size(); ++i) {
            const Variable *v = expanded_args[i].as<Variable>();
            internal_assert(v);
            expanded_args_str[i] = v->name;
        }
        func.define(expanded_args_str, e.as_vector());
        return Stage(func, func.definition(), 0, func.args());

    } else {
        func.define_update(args, e.as_vector());

        size_t update_stage = func.updates().size() - 1;
        return Stage(func, func.update(update_stage), update_stage, func.args());
    }
}

Stage FuncRef::operator=(const FuncRef &e) {
    if (e.size() == 1) {
        return (*this) = Expr(e);
    } else {
        return (*this) = Tuple(e);
    }
}

// Inject a suitable base-case definition given an update
// definition. This is a helper for FuncRef::operator+= and co.
Func define_base_case(Internal::Function func, const vector<Expr> &a, const Tuple &e) {
    Func f(func);

    if (func.has_pure_definition()) return f;
    vector<Var> pure_args(a.size());

    // Reuse names of existing pure args
    for (size_t i = 0; i < a.size(); i++) {
        if (const Variable *v = a[i].as<Variable>()) {
            if (!v->param.defined()) {
                pure_args[i] = Var(v->name);
            }
        } else {
            pure_args[i] = Var();
        }
    }

    f(pure_args) = e;
    return f;
}

Func define_base_case(Internal::Function func, const vector<Expr> &a, Expr e) {
    return define_base_case(func, a, Tuple(e));
}

template <typename BinaryOp>
Stage FuncRef::func_ref_update(const Tuple &e, int init_val) {
    internal_assert(e.size() > 1);

    vector<Expr> init_values(e.size());
    for (int i = 0; i < (int)init_values.size(); ++i) {
        init_values[i] = cast(e[i].type(), init_val);
    }
    vector<Expr> expanded_args = args_with_implicit_vars(e.as_vector());
    FuncRef self_ref = define_base_case(func, expanded_args, Tuple(init_values))(expanded_args);

    vector<Expr> values(e.size());
    for (int i = 0; i < (int)values.size(); ++i) {
        values[i] = BinaryOp()(self_ref[i], e[i]);
    }
    return self_ref = Tuple(values);
}

template <typename BinaryOp>
Stage FuncRef::func_ref_update(Expr e, int init_val) {
    vector<Expr> expanded_args = args_with_implicit_vars({e});
    FuncRef self_ref = define_base_case(func, expanded_args, cast(e.type(), init_val))(expanded_args);
    return self_ref = BinaryOp()(Expr(self_ref), e);
}

Stage FuncRef::operator+=(Expr e) {
    return func_ref_update<std::plus<Expr>>(e, 0);
}

Stage FuncRef::operator+=(const Tuple &e) {
    if (e.size() == 1) {
        return (*this) += e[0];
    } else {
        return func_ref_update<std::plus<Expr>>(e, 0);
    }
}

Stage FuncRef::operator+=(const FuncRef &e) {
    if (e.size() == 1) {
        return (*this) += Expr(e);
    } else {
        return (*this) += Tuple(e);
    }
}

Stage FuncRef::operator*=(Expr e) {
    return func_ref_update<std::multiplies<Expr>>(e, 1);
}

Stage FuncRef::operator*=(const Tuple &e) {
    if (e.size() == 1) {
        return (*this) *= e[0];
    } else {
        return func_ref_update<std::multiplies<Expr>>(e, 1);
    }
}

Stage FuncRef::operator*=(const FuncRef &e) {
    if (e.size() == 1) {
        return (*this) *= Expr(e);
    } else {
        return (*this) *= Tuple(e);
    }
}

Stage FuncRef::operator-=(Expr e) {
    return func_ref_update<std::minus<Expr>>(e, 0);
}

Stage FuncRef::operator-=(const Tuple &e) {
    if (e.size() == 1) {
        return (*this) -= e[0];
    } else {
        return func_ref_update<std::minus<Expr>>(e, 0);
    }
}

Stage FuncRef::operator-=(const FuncRef &e) {
    if (e.size() == 1) {
        return (*this) -= Expr(e);
    } else {
        return (*this) -= Tuple(e);
    }
}

Stage FuncRef::operator/=(Expr e) {
    return func_ref_update<std::divides<Expr>>(e, 1);
}

Stage FuncRef::operator/=(const Tuple &e) {
    if (e.size() == 1) {
        return (*this) /= e[0];
    } else {
        return func_ref_update<std::divides<Expr>>(e, 1);
    }
}

Stage FuncRef::operator/=(const FuncRef &e) {
    if (e.size() == 1) {
        return (*this) /= Expr(e);
    } else {
        return (*this) /= Tuple(e);
    }
}

FuncRef::operator Expr() const {
    user_assert(func.has_pure_definition() || func.has_extern_definition())
        << "Can't call Func \"" << func.name() << "\" because it has not yet been defined.\n";

    user_assert(func.outputs() == 1)
        << "Can't convert a reference Func \"" << func.name()
        << "\" to an Expr, because " << func.name() << " returns a Tuple.\n";

    return Call::make(func, args);
}

FuncTupleElementRef FuncRef::operator[](int i) const {
    user_assert(func.has_pure_definition() || func.has_extern_definition())
        << "Can't call Func \"" << func.name() << "\" because it has not yet been defined.\n";

    user_assert(func.outputs() != 1)
        << "Can't index into a reference to Func \"" << func.name()
        << "\", because it does not return a Tuple.\n";

    user_assert(i >= 0 && i < func.outputs())
        << "Tuple index out of range in reference to Func \"" << func.name() << "\".\n";

    return FuncTupleElementRef(*this, args, i);
}

size_t FuncRef::size() const {
    return func.outputs();
}

FuncTupleElementRef::FuncTupleElementRef(
        const FuncRef &ref, const std::vector<Expr>& args, int idx)
        : func_ref(ref), args(args), idx(idx) {
    internal_assert(func_ref.size() > 1)
        << "Func " << ref.function().name() << " does not return a Tuple\n";
    internal_assert(idx >= 0 && idx < (int)func_ref.size());
}

Tuple FuncTupleElementRef::values_with_undefs(Expr e) const {
    vector<Expr> values(func_ref.size());
    for (int i = 0; i < (int)values.size(); ++i) {
        if (i == idx) {
            values[i] = e;
        } else {
            Type t = func_ref.function().values()[i].type();
            values[i] = undef(t);
        }
    }
    return Tuple(values);
}

Stage FuncTupleElementRef::operator=(Expr e) {
    return func_ref = values_with_undefs(e);
}

Stage FuncTupleElementRef::operator+=(Expr e) {
    return func_ref += values_with_undefs(e);
}

Stage FuncTupleElementRef::operator*=(Expr e) {
    return func_ref *= values_with_undefs(e);
}

Stage FuncTupleElementRef::operator-=(Expr e) {
    return func_ref -= values_with_undefs(e);
}

Stage FuncTupleElementRef::operator/=(Expr e) {
    return func_ref /= values_with_undefs(e);
}

Stage FuncTupleElementRef::operator=(const FuncRef &e) {
    return func_ref = values_with_undefs(e);
}

FuncTupleElementRef::operator Expr() const {
    return Internal::Call::make(func_ref.function(), args, idx);
}

Realization Func::realize(std::vector<int32_t> sizes, const Target &target) {
    user_assert(defined()) << "Can't realize undefined Func.\n";
    return pipeline().realize(sizes, target);
}

Realization Func::realize(int x_size, int y_size, int z_size, int w_size, const Target &target) {
    return realize({x_size, y_size, z_size, w_size}, target);
}

Realization Func::realize(int x_size, int y_size, int z_size, const Target &target) {
    return realize({x_size, y_size, z_size}, target);
}

Realization Func::realize(int x_size, int y_size, const Target &target) {
    return realize({x_size, y_size}, target);
}

Realization Func::realize(int x_size, const Target &target) {
    return realize(std::vector<int>{x_size}, target);
}

Realization Func::realize(const Target &target) {
    return realize(std::vector<int>{}, target);
}

void Func::infer_input_bounds(int x_size, int y_size, int z_size, int w_size) {
    user_assert(defined()) << "Can't infer input bounds on an undefined Func.\n";
    vector<Buffer<>> outputs(func.outputs());
    int sizes[] = {x_size, y_size, z_size, w_size};
    for (size_t i = 0; i < outputs.size(); i++) {
        // We're not actually going to read from these outputs, so
        // make the allocation tiny, then expand them with unsafe
        // cropping.
        Buffer<> im = Buffer<>::make_scalar(func.output_types()[i]);
        for (int s : sizes) {
            if (!s) break;
            im.add_dimension();
            im.crop(im.dimensions()-1, 0, s);
        }
        outputs[i] = std::move(im);
    }
    Realization r(outputs);
    infer_input_bounds(r);
}

OutputImageParam Func::output_buffer() const {
    user_assert(defined())
        << "Can't access output buffer of undefined Func.\n";
    user_assert(func.output_buffers().size() == 1)
        << "Can't call Func::output_buffer on Func \"" << name()
        << "\" because it returns a Tuple.\n";
    return OutputImageParam(func.output_buffers()[0], Argument::OutputBuffer);
}

vector<OutputImageParam> Func::output_buffers() const {
    user_assert(defined())
        << "Can't access output buffers of undefined Func.\n";

    vector<OutputImageParam> bufs(func.output_buffers().size());
    for (size_t i = 0; i < bufs.size(); i++) {
        bufs[i] = OutputImageParam(func.output_buffers()[i], Argument::OutputBuffer);
    }
    return bufs;
}

Pipeline Func::pipeline() {
    if (!pipeline_.defined()) {
        pipeline_ = Pipeline(*this);
    }
    internal_assert(pipeline_.defined());
    return pipeline_;
}

vector<Argument> Func::infer_arguments() const {
    return Pipeline(*this).infer_arguments();
}

Module Func::compile_to_module(const vector<Argument> &args, const std::string &fn_name, const Target &target) {
    return pipeline().compile_to_module(args, fn_name, target);
}


void Func::compile_to(const Outputs &output_files,
                      const vector<Argument> &args,
                      const string &fn_name,
                      const Target &target) {
    pipeline().compile_to(output_files, args, fn_name, target);
}

void Func::compile_to_bitcode(const string &filename, const vector<Argument> &args, const string &fn_name,
                              const Target &target) {
    pipeline().compile_to_bitcode(filename, args, fn_name, target);
}

void Func::compile_to_bitcode(const string &filename, const vector<Argument> &args,
                              const Target &target) {
    pipeline().compile_to_bitcode(filename, args, "", target);
}

void Func::compile_to_llvm_assembly(const string &filename, const vector<Argument> &args, const string &fn_name,
                                    const Target &target) {
    pipeline().compile_to_llvm_assembly(filename, args, fn_name, target);
}

void Func::compile_to_llvm_assembly(const string &filename, const vector<Argument> &args,
                                    const Target &target) {
    pipeline().compile_to_llvm_assembly(filename, args, "", target);
}

void Func::compile_to_object(const string &filename, const vector<Argument> &args,
                             const string &fn_name, const Target &target) {
    pipeline().compile_to_object(filename, args, fn_name, target);
}

void Func::compile_to_object(const string &filename, const vector<Argument> &args,
                             const Target &target) {
    pipeline().compile_to_object(filename, args, "", target);
}

void Func::compile_to_header(const string &filename, const vector<Argument> &args,
                             const string &fn_name, const Target &target) {
    pipeline().compile_to_header(filename, args, fn_name, target);
}

void Func::compile_to_c(const string &filename, const vector<Argument> &args,
                        const string &fn_name, const Target &target) {
    pipeline().compile_to_c(filename, args, fn_name, target);
}

void Func::compile_to_lowered_stmt(const string &filename,
                                   const vector<Argument> &args,
                                   StmtOutputFormat fmt,
                                   const Target &target) {
    pipeline().compile_to_lowered_stmt(filename, args, fmt, target);
}

void Func::print_loop_nest() {
    pipeline().print_loop_nest();
}

void Func::compile_to_file(const string &filename_prefix,
                           const vector<Argument> &args,
                           const std::string &fn_name,
                           const Target &target) {
    pipeline().compile_to_file(filename_prefix, args, fn_name, target);
}

void Func::compile_to_static_library(const string &filename_prefix,
                                     const vector<Argument> &args,
                                     const std::string &fn_name,
                                     const Target &target) {
    pipeline().compile_to_static_library(filename_prefix, args, fn_name, target);
}

void Func::compile_to_multitarget_static_library(const std::string &filename_prefix,
                                                 const std::vector<Argument> &args,
                                                 const std::vector<Target> &targets) {
    pipeline().compile_to_multitarget_static_library(filename_prefix, args, targets);
}

void Func::compile_to_assembly(const string &filename, const vector<Argument> &args, const string &fn_name,
                               const Target &target) {
    pipeline().compile_to_assembly(filename, args, fn_name, target);
}

void Func::compile_to_assembly(const string &filename, const vector<Argument> &args, const Target &target) {
    pipeline().compile_to_assembly(filename, args, "", target);
}

// JIT-related code

void Func::set_error_handler(void (*handler)(void *, const char *)) {
    pipeline().set_error_handler(handler);
}

void Func::set_custom_allocator(void *(*cust_malloc)(void *, size_t),
                                void (*cust_free)(void *, void *)) {
    pipeline().set_custom_allocator(cust_malloc, cust_free);
}

void Func::set_custom_do_par_for(int (*cust_do_par_for)(void *, int (*)(void *, int, uint8_t *), int, int, uint8_t *)) {
    pipeline().set_custom_do_par_for(cust_do_par_for);
}

void Func::set_custom_do_task(int (*cust_do_task)(void *, int (*)(void *, int, uint8_t *), int, uint8_t *)) {
    pipeline().set_custom_do_task(cust_do_task);
}

void Func::set_custom_trace(int (*trace_fn)(void *, const halide_trace_event_t *)) {
    pipeline().set_custom_trace(trace_fn);
}

void Func::set_custom_print(void (*cust_print)(void *, const char *)) {
    pipeline().set_custom_print(cust_print);
}

void Func::add_custom_lowering_pass(IRMutator *pass, void (*deleter)(IRMutator *)) {
    pipeline().add_custom_lowering_pass(pass, deleter);
}

void Func::clear_custom_lowering_passes() {
    pipeline().clear_custom_lowering_passes();
}

const vector<CustomLoweringPass> &Func::custom_lowering_passes() {
    return pipeline().custom_lowering_passes();
}

const Internal::JITHandlers &Func::jit_handlers() {
    return pipeline().jit_handlers();
}

void Func::realize(Realization dst, const Target &target) {
    pipeline().realize(dst, target);
}

void Func::infer_input_bounds(Realization dst) {
    pipeline().infer_input_bounds(dst);
}

void *Func::compile_jit(const Target &target) {
    return pipeline().compile_jit(target);
}

EXPORT Var _("_");
EXPORT Var _0("_0"), _1("_1"), _2("_2"), _3("_3"), _4("_4"),
           _5("_5"), _6("_6"), _7("_7"), _8("_8"), _9("_9");

}<|MERGE_RESOLUTION|>--- conflicted
+++ resolved
@@ -595,17 +595,10 @@
 
     // Check whether the operator is associative and determine the operator and
     // its identity for each value in the definition if it is a Tuple
-<<<<<<< HEAD
-    ProveAssociativityResult prover_result = prove_associativity(func_name, args, values);
-    vector<AssociativeOp> &ops = prover_result.ops;
-    user_assert(prover_result.is_associative)
+    const auto &prover_result = prove_associativity(func_name, args, values);
+
+    user_assert(prover_result.associative())
         << "Failed to call rfactor() on " << name()
-=======
-    const auto &prover_result = prove_associativity(func_name, args, values);
-
-    user_assert(prover_result.associative())
-        << "Failed to call rfactor() on " << stage_name
->>>>>>> 2df04f76
         << " since it can't prove associativity of the operator\n";
     internal_assert(prover_result.size() == values.size());
 
@@ -1135,7 +1128,7 @@
     }
 
     // Can't add any more specializations after specialize_fail().
-    user_assert(specializations.empty() || specializations.back().failure_message.empty()) 
+    user_assert(specializations.empty() || specializations.back().failure_message.empty())
         << "Cannot add new specializations after specialize_fail().";
     const Specialization &s = definition.add_specialization(condition);
 
@@ -1145,7 +1138,7 @@
 void Stage::specialize_fail(const std::string &message) {
     user_assert(!message.empty()) << "Argument passed to specialize_fail() must not be empty.\n";
     const vector<Specialization> &specializations = definition.specializations();
-    user_assert(specializations.empty() || specializations.back().failure_message.empty()) 
+    user_assert(specializations.empty() || specializations.back().failure_message.empty())
         << "Only one specialize_fail() may be defined per Stage.";
     (void) definition.add_specialization(const_true());
     Specialization &s = definition.specializations().back();
@@ -1936,7 +1929,7 @@
 
 void Func::specialize_fail(const std::string &message) {
     invalidate_cache();
-    (void) Stage(func.definition(), name(), args(), func.schedule().storage_dims()).specialize_fail(message);
+    (void) Stage(func, func.definition(), 0, args()).specialize_fail(message);
 }
 
 Func &Func::serial(VarOrRVar var) {
