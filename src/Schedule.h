#ifndef HALIDE_SCHEDULE_H
#define HALIDE_SCHEDULE_H

/** \file
 * Defines the internal representation of the schedule for a function
 */

#include "Expr.h"
#include "Parameter.h"

#include <map>

namespace Halide {

class Func;
template <typename T> class ScheduleParam;
struct VarOrRVar;

namespace Internal {
class Function;
struct FunctionContents;
struct LoopLevelContents;
class ScheduleParamBase;
}  // namespace Internal

/** Different ways to handle a tail case in a split when the
 * factor does not provably divide the extent. */
enum class TailStrategy {
    /** Round up the extent to be a multiple of the split
     * factor. Not legal for RVars, as it would change the meaning
     * of the algorithm. Pros: generates the simplest, fastest
     * code. Cons: if used on a stage that reads from the input or
     * writes to the output, constrains the input or output size
     * to be a multiple of the split factor. */
    RoundUp,

    /** Guard the inner loop with an if statement that prevents
     * evaluation beyond the original extent. Always legal. The if
     * statement is treated like a boundary condition, and
     * factored out into a loop epilogue if possible. Pros: no
     * redundant re-evaluation; does not constrain input our
     * output sizes. Cons: increases code size due to separate
     * tail-case handling; vectorization will scalarize in the tail
     * case to handle the if statement. */
    GuardWithIf,

    /** Prevent evaluation beyond the original extent by shifting
     * the tail case inwards, re-evaluating some points near the
     * end. Only legal for pure variables in pure definitions. If
     * the inner loop is very simple, the tail case is treated
     * like a boundary condition and factored out into an
     * epilogue.
     *
     * This is a good trade-off between several factors. Like
     * RoundUp, it supports vectorization well, because the inner
     * loop is always a fixed size with no data-dependent
     * branching. It increases code size slightly for inner loops
     * due to the epilogue handling, but not for outer loops
     * (e.g. loops over tiles). If used on a stage that reads from
     * an input or writes to an output, this stategy only requires
     * that the input/output extent be at least the split factor,
     * instead of a multiple of the split factor as with RoundUp. */
    ShiftInwards,

    /** For pure definitions use ShiftInwards. For pure vars in
     * update definitions use RoundUp. For RVars in update
     * definitions use GuardWithIf. */
    Auto
};

/** Different ways to handle the case when the start/end of the loops of stages
 * computed with (fused) are not aligned. */
enum class AlignStrategy {
    /** Shift the start of the fused loops to align. */
    AlignStart,

    /** Shift the end of the fused loops to align. */
    AlignEnd,

    /** compute_with will make no attemp to align the start/end of the
     * fused loops. */
    NoAlign,

    /** By default, AlignStrategy is set to NoAlign. */
    Auto
};

/** Different ways to handle accesses outside the original extents in a prefetch. */
enum class PrefetchBoundStrategy {
    /** Clamp the prefetched exprs by intersecting the prefetched region with
     * the original extents. This may make the exprs of the prefetched region
     * more complicated. */
    Clamp,

    /** Guard the prefetch with if-guards that ignores the prefetch if
     * any of the prefetched region ever goes beyond the original extents
     * (i.e. all or nothing). */
    GuardWithIf,

    /** Leave the prefetched exprs as are (no if-guards around the prefetch
     * and no intersecting with the original extents). This makes the prefetch
     * exprs simpler but this may cause prefetching of region outside the original
     * extents. This is good if prefetch won't fault when accessing region
     * outside the original extents. */
    NonFaulting
};

/** A reference to a site in a Halide statement at the top of the
 * body of a particular for loop. Evaluating a region of a halide
 * function is done by generating a loop nest that spans its
 * dimensions. We schedule the inputs to that function by
 * recursively injecting realizations for them at particular sites
 * in this loop nest. A LoopLevel identifies such a site. The site
 * can either be a specific loopness within all stages of a function
 * or it can refer to a loopness within a particular function's
 * stage (initial definition or updates).
 */
class LoopLevel {
    template <typename T> friend class ScheduleParam;
    friend class ::Halide::Internal::ScheduleParamBase;

    Internal::IntrusivePtr<Internal::LoopLevelContents> contents;

    explicit LoopLevel(Internal::IntrusivePtr<Internal::LoopLevelContents> c) : contents(c) {}
    EXPORT LoopLevel(const std::string &func_name, const std::string &var_name, bool is_rvar, int stage);

    /** Mutate our contents to match the contents of 'other'. This is a potentially
     * dangerous operation to do if you aren't careful, and exists solely to make
     * ScheduleParam<LoopLevel> easy to implement; hence its private status. */
    EXPORT void copy_from(const LoopLevel &other);

public:
    /** Return the function stage associated with this loop level.
     * Asserts if undefined */
    EXPORT int stage() const;

    /** Identify the loop nest corresponding to some dimension of some function */
    // @{
    EXPORT LoopLevel(Internal::Function f, VarOrRVar v, int stage = -1);
    EXPORT LoopLevel(Func f, VarOrRVar v, int stage = -1);
    // @}

    /** Construct an undefined LoopLevel. Calling any method on an undefined
     * LoopLevel (other than defined() or operator==) will assert. */
    LoopLevel() = default;

    /** Return true iff the LoopLevel is defined. */
    EXPORT bool defined() const;

    /** Return the Func name. Asserts if the LoopLevel is_root() or is_inline(). */
    EXPORT std::string func() const;

    /** Return the VarOrRVar. Asserts if the LoopLevel is_root() or is_inline(). */
    EXPORT VarOrRVar var() const;

    /** inlined is a special LoopLevel value that implies
     * that a function should be inlined away. */
    EXPORT static LoopLevel inlined();

    /** Test if a loop level corresponds to inlining the function */
    EXPORT bool is_inline() const;

    /** root is a special LoopLevel value which represents the
     * location outside of all for loops */
    EXPORT static LoopLevel root();

    /** Test if a loop level is 'root', which describes the site
     * outside of all for loops */
    EXPORT bool is_root() const;

    /** Return a string of the form func.var -- note that this is safe
     * to call for root or inline LoopLevels. */
    EXPORT std::string to_string() const;

    /** Compare this loop level against the variable name of a for
     * loop, to see if this loop level refers to the site
     * immediately inside this loop. */
    EXPORT bool match(const std::string &loop) const;

    EXPORT bool match(const LoopLevel &other) const;

    /** Check if two loop levels are exactly the same. */
    EXPORT bool operator==(const LoopLevel &other) const;

    bool operator!=(const LoopLevel &other) const { return !(*this == other); }
};

struct FuseLoopLevel {
    LoopLevel level;
    std::map<std::string, AlignStrategy> align;

    FuseLoopLevel() : level(LoopLevel::inlined()) {}
    FuseLoopLevel(const LoopLevel &level, const std::map<std::string, AlignStrategy> &align)
        : level(level), align(align) {}
};

namespace Internal {

class IRMutator;
struct ReductionVariable;

struct Split {
    std::string old_var, outer, inner;
    Expr factor;
    bool exact; // Is it required that the factor divides the extent
                // of the old var. True for splits of RVars. Forces
                // tail strategy to be GuardWithIf.
    TailStrategy tail;

    enum SplitType {SplitVar = 0, RenameVar, FuseVars, PurifyRVar};

    // If split_type is Rename, then this is just a renaming of the
    // old_var to the outer and not a split. The inner var should
    // be ignored, and factor should be one. Renames are kept in
    // the same list as splits so that ordering between them is
    // respected.

    // If split type is Purify, this replaces the old_var RVar to
    // the outer Var. The inner var should be ignored, and factor
    // should be one.

    // If split_type is Fuse, then this does the opposite of a
    // split, it joins the outer and inner into the old_var.
    SplitType split_type;

    bool is_rename() const {return split_type == RenameVar;}
    bool is_split() const {return split_type == SplitVar;}
    bool is_fuse() const {return split_type == FuseVars;}
    bool is_purify() const {return split_type == PurifyRVar;}
};

struct Dim {
    std::string var;
    ForType for_type;
    DeviceAPI device_api;

    enum Type {PureVar = 0, PureRVar, ImpureRVar};
    Type dim_type;

    bool is_pure() const {return (dim_type == PureVar) || (dim_type == PureRVar);}
    bool is_rvar() const {return (dim_type == PureRVar) || (dim_type == ImpureRVar);}
    bool is_parallel() const {
        return (for_type == ForType::Parallel ||
                for_type == ForType::GPUBlock ||
                for_type == ForType::GPUThread);
    }
};

struct Bound {
    std::string var;
    Expr min, extent, modulus, remainder;
};

struct StorageDim {
    std::string var;
    Expr alignment;
    Expr fold_factor;
    bool fold_forward;
};

/** This indicates two function stages which loopness are fused from outermost
 * to a specific loop level: "func_1" at stage "stage_1" is fused with "func_2"
 * at stage "stage_2" from outermost to loop level "var_name", and "func_1" is
 * to be computed before "func_2". */
struct FusedPair {
    std::string func_1;
    std::string func_2;
    size_t stage_1;
    size_t stage_2;
    std::string var_name;

    FusedPair() {}
    FusedPair(const std::string &f1, size_t s1, const std::string &f2,
              size_t s2, const std::string &var)
        : func_1(f1), func_2(f2), stage_1(s1), stage_2(s2), var_name(var) {}

    bool operator==(const FusedPair &other) const {
        return (func_1 == other.func_1) && (func_2 == other.func_2) &&
               (stage_1 == other.stage_1) && (stage_2 == other.stage_2) &&
               (var_name == other.var_name);
    }
    bool operator<(const FusedPair &other) const {
        if (func_1 != other.func_1) {
            return func_1 < other.func_1;
        }
        if (func_2 != other.func_2) {
            return func_2 < other.func_2;
        }
        if (var_name != other.var_name) {
            return var_name < other.var_name;
        }
        if (stage_1 != other.stage_1) {
            return stage_1 < other.stage_1;
        }
        return stage_2 < other.stage_2;
    }
};

struct PrefetchDirective {
    std::string name;
    std::string var;
    Expr offset;
    PrefetchBoundStrategy strategy;
    // If it's a prefetch load from an image parameter, this points to that.
    Parameter param;
};

struct FuncScheduleContents;
struct StageScheduleContents;
struct FunctionContents;

/** A schedule for a Function of a Halide pipeline. This schedule is
 * applied to all stages of the Function. Right now this interface is
 * basically a struct, offering mutable access to its innards.
 * In the future it may become more encapsulated. */
class FuncSchedule {
    IntrusivePtr<FuncScheduleContents> contents;

public:

    FuncSchedule(IntrusivePtr<FuncScheduleContents> c) : contents(c) {}
    FuncSchedule(const FuncSchedule &other) : contents(other.contents) {}
    EXPORT FuncSchedule();

    /** Return a deep copy of this FuncSchedule. It recursively deep copies all
     * called functions, schedules, specializations, and reduction domains. This
     * method takes a map of <old FunctionContents, deep-copied version> as input
     * and would use the deep-copied FunctionContents from the map if exists
     * instead of creating a new deep-copy to avoid creating deep-copies of the
     * same FunctionContents multiple times.
     */
    EXPORT FuncSchedule deep_copy(
        std::map<IntrusivePtr<FunctionContents>, IntrusivePtr<FunctionContents>> &copied_map) const;

    /** This flag is set to true if the schedule is memoized. */
    // @{
    bool &memoized();
    bool memoized() const;
    // @}

    /** The list and order of dimensions used to store this
     * function. The first dimension in the vector corresponds to the
     * innermost dimension for storage (i.e. which dimension is
     * tightly packed in memory) */
    // @{
    const std::vector<StorageDim> &storage_dims() const;
    std::vector<StorageDim> &storage_dims();
    // @}

    /** You may explicitly bound some of the dimensions of a function,
     * or constrain them to lie on multiples of a given factor. See
     * \ref Func::bound and \ref Func::align_bounds */
    // @{
    const std::vector<Bound> &bounds() const;
    std::vector<Bound> &bounds();
    // @}

    /** Mark calls of a function by 'f' to be replaced with its wrapper
     * during the lowering stage. If the string 'f' is empty, it means replace
     * all calls to the function by all other functions (excluding itself) in
     * the pipeline with the wrapper. See \ref Func::in for more details. */
    // @{
    const std::map<std::string, IntrusivePtr<Internal::FunctionContents>> &wrappers() const;
    std::map<std::string, IntrusivePtr<Internal::FunctionContents>> &wrappers();
    EXPORT void add_wrapper(const std::string &f,
                            const IntrusivePtr<Internal::FunctionContents> &wrapper);
    // @}

    /** At what sites should we inject the allocation and the
     * computation of this function? The store_level must be outside
     * of or equal to the compute_level. If the compute_level is
     * inline, the store_level is meaningless. See \ref Func::store_at
     * and \ref Func::compute_at */
    // @{
    const LoopLevel &store_level() const;
    const LoopLevel &compute_level() const;
    LoopLevel &store_level();
    LoopLevel &compute_level();
    // @}

<<<<<<< HEAD
    /** Until which loop level (starting from outermost) we should fuse
     * computation of this function stage with another function stage? The
     * function we are fusing this function with and this function should
     * be independent of each other. See \ref Func::compute_with and
     * \ref Stage::compute_with */
    // @{
    const FuseLoopLevel &fuse_level() const;
    FuseLoopLevel &fuse_level();
    // @}

    /** List of function stages that are to be fused with this function stage
     * from the outermost loop to a certain loop level. Those function stages
     * are to be computed AFTER this function stage at the last fused loop level.
     * See \ref Func::compute_with and \ref Stage::compute_with */
    // @{
    const std::vector<FusedPair> &fused_pairs() const;
    std::vector<FusedPair> &fused_pairs();
=======
    /** Pass an IRVisitor through to all Exprs referenced in the
     * Schedule. */
    void accept(IRVisitor *) const;

    /** Pass an IRMutator through to all Exprs referenced in the
     * Schedule. */
    void mutate(IRMutator *);
};


/** A schedule for a single stage of a Halide pipeline. Right now this
 * interface is basically a struct, offering mutable access to its
 * innards. In the future it may become more encapsulated. */
class StageSchedule {
    IntrusivePtr<StageScheduleContents> contents;

public:

    StageSchedule(IntrusivePtr<StageScheduleContents> c) : contents(c) {}
    StageSchedule(const StageSchedule &other) : contents(other.contents) {}
    EXPORT StageSchedule();

    /** Return a copy of this StageSchedule. */
    EXPORT StageSchedule get_copy() const;

    /** This flag is set to true if the dims list has been manipulated
     * by the user (or if a ScheduleHandle was created that could have
     * been used to manipulate it). It controls the warning that
     * occurs if you schedule the vars of the pure step but not the
     * update steps. */
    // @{
    bool &touched();
    bool touched() const;
    // @}

    /** RVars of reduction domain associated with this schedule if there is any. */
    // @{
    const std::vector<ReductionVariable> &rvars() const;
    std::vector<ReductionVariable> &rvars();
    // @}

    /** The traversal of the domain of a function can have some of its
     * dimensions split into sub-dimensions. See \ref Func::split */
    // @{
    const std::vector<Split> &splits() const;
    std::vector<Split> &splits();
    // @}

    /** The list and ordering of dimensions used to evaluate this
     * function, after all splits have taken place. The first
     * dimension in the vector corresponds to the innermost for loop,
     * and the last is the outermost. Also specifies what type of for
     * loop to use for each dimension. Does not specify the bounds on
     * each dimension. These get inferred from how the function is
     * used, what the splits are, and any optional bounds in the list below. */
    // @{
    const std::vector<Dim> &dims() const;
    std::vector<Dim> &dims();
    // @}

    /** You may perform prefetching in some of the dimensions of a
     * function. See \ref Func::prefetch */
    // @{
    const std::vector<PrefetchDirective> &prefetches() const;
    std::vector<PrefetchDirective> &prefetches();
>>>>>>> 241a5934
    // @}

    /** Are race conditions permitted? */
    // @{
    bool allow_race_conditions() const;
    bool &allow_race_conditions();
    // @}

    /** Pass an IRVisitor through to all Exprs referenced in the
     * Schedule. */
    void accept(IRVisitor *) const;

    /** Pass an IRMutator through to all Exprs referenced in the
     * Schedule. */
    void mutate(IRMutator *);
};

}
}

#endif<|MERGE_RESOLUTION|>--- conflicted
+++ resolved
@@ -378,25 +378,6 @@
     LoopLevel &compute_level();
     // @}
 
-<<<<<<< HEAD
-    /** Until which loop level (starting from outermost) we should fuse
-     * computation of this function stage with another function stage? The
-     * function we are fusing this function with and this function should
-     * be independent of each other. See \ref Func::compute_with and
-     * \ref Stage::compute_with */
-    // @{
-    const FuseLoopLevel &fuse_level() const;
-    FuseLoopLevel &fuse_level();
-    // @}
-
-    /** List of function stages that are to be fused with this function stage
-     * from the outermost loop to a certain loop level. Those function stages
-     * are to be computed AFTER this function stage at the last fused loop level.
-     * See \ref Func::compute_with and \ref Stage::compute_with */
-    // @{
-    const std::vector<FusedPair> &fused_pairs() const;
-    std::vector<FusedPair> &fused_pairs();
-=======
     /** Pass an IRVisitor through to all Exprs referenced in the
      * Schedule. */
     void accept(IRVisitor *) const;
@@ -462,8 +443,25 @@
     // @{
     const std::vector<PrefetchDirective> &prefetches() const;
     std::vector<PrefetchDirective> &prefetches();
->>>>>>> 241a5934
-    // @}
+    // @}
+
+    /** Until which loop level (starting from outermost) we should fuse
+     * computation of this function stage with another function stage? The
+     * function we are fusing this function with and this function should
+     * be independent of each other. See \ref Func::compute_with and
+     * \ref Stage::compute_with */
+    // @{
+    const FuseLoopLevel &fuse_level() const;
+    FuseLoopLevel &fuse_level();
+    // @}
+
+    /** List of function stages that are to be fused with this function stage
+     * from the outermost loop to a certain loop level. Those function stages
+     * are to be computed AFTER this function stage at the last fused loop level.
+     * See \ref Func::compute_with and \ref Stage::compute_with */
+    // @{
+    const std::vector<FusedPair> &fused_pairs() const;
+    std::vector<FusedPair> &fused_pairs();
 
     /** Are race conditions permitted? */
     // @{
