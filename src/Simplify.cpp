--- conflicted
+++ resolved
@@ -45,15 +45,10 @@
 
 class Simplify : public IRMutator {
 public:
-<<<<<<< HEAD
     Simplify(bool r, const Scope<Interval> &bi, const Scope<ModulusRemainder> &ai) :
         remove_dead_lets(r),
         bounds_info(bi),
         alignment_info(ai) {}
-=======
-    Simplify(bool r) : remove_dead_lets(r) {}
-
->>>>>>> db343f60
 private:
     bool remove_dead_lets;
 
