--- conflicted
+++ resolved
@@ -265,14 +265,8 @@
                 } else {
                     // The max of the extent over all values of the loop variable must be a constant
                     Scope<Interval> scope;
-<<<<<<< HEAD
                     scope.push(op->name, Interval(loop_min, loop_max));
-                    Expr max_extent = simplify(bounds_of_expr_in_scope(extent, scope).max);
-=======
-                    scope.push(op->name, Interval(Variable::make(Int(32), op->name + ".loop_min"),
-                                                  Variable::make(Int(32), op->name + ".loop_max")));
                     Expr max_extent = find_constant_bound(extent, Direction::Upper, scope);
->>>>>>> 7567fd9c
                     scope.pop(op->name);
 
                     const int max_fold = 1024;
