--- conflicted
+++ resolved
@@ -123,12 +123,8 @@
     LoopLevel store_level, compute_level;
     std::vector<StorageDim> storage_dims;
     std::vector<Bound> bounds;
-<<<<<<< HEAD
     std::vector<Bound> estimates;
-    std::map<std::string, IntrusivePtr<Internal::FunctionContents>> wrappers;
-=======
     std::map<std::string, Internal::FunctionPtr> wrappers;
->>>>>>> ec778f93
     bool memoized;
 
     FuncScheduleContents() :
@@ -275,7 +271,6 @@
     return contents->bounds;
 }
 
-<<<<<<< HEAD
 std::vector<Bound> &FuncSchedule::estimates() {
     return contents->estimates;
 }
@@ -284,10 +279,7 @@
     return contents->estimates;
 }
 
-std::map<std::string, IntrusivePtr<Internal::FunctionContents>> &FuncSchedule::wrappers() {
-=======
 std::map<std::string, Internal::FunctionPtr> &FuncSchedule::wrappers() {
->>>>>>> ec778f93
     return contents->wrappers;
 }
 
