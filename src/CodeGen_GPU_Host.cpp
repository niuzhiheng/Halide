#include <sstream>

#include "CodeGen_GPU_Host.h"
#include "CodeGen_PTX_Dev.h"
#include "CodeGen_OpenCL_Dev.h"
#include "CodeGen_Metal_Dev.h"
#include "CodeGen_OpenGL_Dev.h"
#include "CodeGen_OpenGLCompute_Dev.h"
#include "CodeGen_Renderscript_Dev.h"
#include "IROperator.h"
#include "IRPrinter.h"
#include "Debug.h"
#include "CodeGen_Internal.h"
#include "Util.h"
#include "Bounds.h"
#include "Simplify.h"
#include "VaryingAttributes.h"

namespace Halide {
namespace Internal {

using std::vector;
using std::string;
using std::map;
using std::pair;

using namespace llvm;

// Sniff the contents of a kernel to extracts the bounds of all the
// thread indices (so we know how many threads to launch), and the
// amount of shared memory to allocate.
class ExtractBounds : public IRVisitor {
public:

    Expr num_threads[4];
    Expr num_blocks[4];
    Expr shared_mem_size;

    ExtractBounds() : shared_mem_size(0), found_shared(false) {
        for (int i = 0; i < 4; i++) {
            num_threads[i] = num_blocks[i] = 1;
        }
    }

private:

    bool found_shared;
    Scope<Interval> scope;

    using IRVisitor::visit;

    void visit(const For *op) {
        if (CodeGen_GPU_Dev::is_gpu_var(op->name)) {
            internal_assert(is_zero(op->min));
        }

        if (ends_with(op->name, ".__thread_id_x")) {
            num_threads[0] = op->extent;
        } else if (ends_with(op->name, ".__thread_id_y")) {
            num_threads[1] = op->extent;
        } else if (ends_with(op->name, ".__thread_id_z")) {
            num_threads[2] = op->extent;
        } else if (ends_with(op->name, ".__thread_id_w")) {
            num_threads[3] = op->extent;
        } else if (ends_with(op->name, ".__block_id_x")) {
            num_blocks[0] = op->extent;
        } else if (ends_with(op->name, ".__block_id_y")) {
            num_blocks[1] = op->extent;
        } else if (ends_with(op->name, ".__block_id_z")) {
            num_blocks[2] = op->extent;
        } else if (ends_with(op->name, ".__block_id_w")) {
            num_blocks[3] = op->extent;
        }

        if (!found_shared) {
            Interval ie = bounds_of_expr_in_scope(op->extent, scope);
            Interval im = bounds_of_expr_in_scope(op->min, scope);
            scope.push(op->name, Interval(im.min, im.max + ie.max - 1));
            op->body.accept(this);
            scope.pop(op->name);
        } else {
            op->body.accept(this);
        }
    }

    void visit(const Allocate *allocate) {
        user_assert(!allocate->new_expr.defined()) << "Allocate node inside GPU kernel has custom new expression.\n" <<
            "(Memoization is not supported inside GPU kernels at present.)\n";

        if (allocate->name == "__shared") {
            internal_assert(allocate->type == UInt(8) && allocate->extents.size() == 1);
            shared_mem_size = bounds_of_expr_in_scope(allocate->extents[0], scope).max;
            found_shared = true;
        }
        allocate->body.accept(this);
    }

    void visit(const LetStmt *op) {
        if (!found_shared) {
            Interval i = bounds_of_expr_in_scope(op->value, scope);
            scope.push(op->name, i);
            op->body.accept(this);
            scope.pop(op->name);
        } else {
            op->body.accept(this);
        }
    }
};

class GPU_Host_Closure : public Halide::Internal::Closure {
public:
    GPU_Host_Closure(Stmt s, const std::string &lv, bool skip_gpu_loops=false) : skip_gpu_loops(skip_gpu_loops) {
        ignore.push(lv, 0);
        s.accept(this);
    }

    vector<GPU_Argument> arguments();

protected:
    using Internal::Closure::visit;
    void visit(const For *loop);
    void visit(const Call *op);

    bool skip_gpu_loops;
};

vector<GPU_Argument> GPU_Host_Closure::arguments() {
    vector<GPU_Argument> res;
    for (const pair<string, Type> &i : vars) {
        debug(2) << "var: " << i.first << "\n";
        res.push_back(GPU_Argument(i.first, false, i.second, 0));
    }
    for (const pair<string, BufferRef> &i : buffers) {
        debug(2) << "buffer: " << i.first << " " << i.second.size;
        if (i.second.read) debug(2) << " (read)";
        if (i.second.write) debug(2) << " (write)";
        debug(2) << "\n";

        GPU_Argument arg(i.first, true, i.second.type, i.second.dimensions, i.second.size);
        arg.read = i.second.read;
        arg.write = i.second.write;
        res.push_back(arg);
    }
    return res;
}

void GPU_Host_Closure::visit(const Call *op) {
    if (op->call_type == Call::Intrinsic &&
        (op->name == Call::glsl_texture_load ||
         op->name == Call::image_load ||
         op->name == Call::glsl_texture_store ||
         op->name == Call::image_store)) {

        // The argument to the call is either a StringImm or a broadcasted
        // StringImm if this is part of a vectorized expression

        const StringImm *string_imm = op->args[0].as<StringImm>();
        if (!string_imm) {
            internal_assert(op->args[0].as<Broadcast>());
            string_imm = op->args[0].as<Broadcast>()->value.as<StringImm>();
        }

        internal_assert(string_imm);

        string bufname = string_imm->value;
        BufferRef &ref = buffers[bufname];
        ref.type = op->type;
        // TODO: do we need to set ref.dimensions?

        if (op->name == Call::glsl_texture_load ||
            op->name == Call::image_load) {
            ref.read = true;
        } else if (op->name == Call::glsl_texture_store ||
                   op->name == Call::image_store) {
            ref.write = true;
        }

        // The Func's name and the associated .buffer are mentioned in the
        // argument lists, but don't treat them as free variables.
        ignore.push(bufname, 0);
        ignore.push(bufname + ".buffer", 0);
        Internal::Closure::visit(op);
        ignore.pop(bufname + ".buffer");
        ignore.pop(bufname);
    } else {
        Internal::Closure::visit(op);
    }
}

void GPU_Host_Closure::visit(const For *loop) {
    if (CodeGen_GPU_Dev::is_gpu_var(loop->name)) {
        if (skip_gpu_loops) return;
        // The size of the threads and blocks is not part of the closure
        ignore.push(loop->name, 0);
        loop->body.accept(this);
        ignore.pop(loop->name);
    } else {
        Internal::Closure::visit(loop);
    }
}


template<typename CodeGen_CPU>
CodeGen_GPU_Host<CodeGen_CPU>::CodeGen_GPU_Host(Target target) : CodeGen_CPU(target) {
<<<<<<< HEAD
    // For the default GPU, OpenCL is preferred, CUDA next, then
    // Renderscript, and OpenGL last. The code is in reverse order to
    // allow later tests to override earlier ones. If Metal is
    // specified in the target, it will be used as the default. (TODO:
    // verify this is a good bet.)
    DeviceAPI default_api = DeviceAPI::Default_GPU;
=======
>>>>>>> 88704ea0
    if (target.has_feature(Target::OpenGL)) {
        debug(1) << "Constructing OpenGL device codegen\n";
        cgdev[DeviceAPI::GLSL] = new CodeGen_OpenGL_Dev(target);
    }
    if (target.has_feature(Target::Renderscript)) {
        debug(1) << "Constructing Renderscript device codegen\n";
        cgdev[DeviceAPI::Renderscript] = new CodeGen_Renderscript_Dev(target);
    }
    if (target.has_feature(Target::OpenGLCompute)) {
        debug(1) << "Constructing OpenGL Compute device codegen\n";
        cgdev[DeviceAPI::OpenGLCompute] = new CodeGen_OpenGLCompute_Dev(target);
    }
    if (target.has_feature(Target::Renderscript)) {
        debug(1) << "Constructing Renderscript device codegen\n";
        cgdev[DeviceAPI::Renderscript] = new CodeGen_Renderscript_Dev(target);
        default_api = DeviceAPI::Renderscript;
    }
    if (target.has_feature(Target::CUDA)) {
        debug(1) << "Constructing CUDA device codegen\n";
        cgdev[DeviceAPI::CUDA] = new CodeGen_PTX_Dev(target);
    }
    if (target.has_feature(Target::OpenCL)) {
        debug(1) << "Constructing OpenCL device codegen\n";
        cgdev[DeviceAPI::OpenCL] = new CodeGen_OpenCL_Dev(target);
<<<<<<< HEAD
        default_api = DeviceAPI::OpenCL;
    }
    if (target.has_feature(Target::Metal)) {
        debug(1) << "Constructing Metal device codegen\n";
        cgdev[DeviceAPI::Metal] = new CodeGen_Metal_Dev(target);
        default_api = DeviceAPI::Metal;
=======
>>>>>>> 88704ea0
    }

    if (cgdev.empty()) {
        internal_error << "Requested unknown GPU target: " << target.to_string() << "\n";
    }
}

template<typename CodeGen_CPU>
CodeGen_GPU_Host<CodeGen_CPU>::~CodeGen_GPU_Host() {
    for (pair<const DeviceAPI, CodeGen_GPU_Dev *> &i : cgdev) {
        delete i.second;
    }
}

template<typename CodeGen_CPU>
void CodeGen_GPU_Host<CodeGen_CPU>::compile_func(const LoweredFunc &f) {
    function_name = f.name;

    // Create a new module for all of the kernels we find in this function.
    for (pair<const DeviceAPI, CodeGen_GPU_Dev *> &i : cgdev) {
        i.second->init_module();
    }

    // Call the base implementation to create the function.
    CodeGen_CPU::compile_func(f);

    // We need to insert code after the existing entry block, so that
    // the destructor stack slots exist before we do the assertions
    // involved in initializing gpu kernels.

    // Split the entry block just before its end.
    BasicBlock *entry = &function->getEntryBlock();
    llvm::Instruction *terminator = entry->getTerminator();
    internal_assert(terminator);
    BasicBlock *post_entry = entry->splitBasicBlock(terminator);

    // Create some code that does the GPU initialization.
    BasicBlock *init_kernels_bb = BasicBlock::Create(*context, "init_kernels",
                                                     function, post_entry);

    // The entry block should go to the init kernels block instead of
    // the post entry block.
    entry->getTerminator()->eraseFromParent();
    builder->SetInsertPoint(entry);
    builder->CreateBr(init_kernels_bb);

    // Fill out the init kernels block
    builder->SetInsertPoint(init_kernels_bb);

    for (pair<const DeviceAPI, CodeGen_GPU_Dev *> &i : cgdev) {

        CodeGen_GPU_Dev *gpu_codegen = i.second;
        std::string api_unique_name = gpu_codegen->api_unique_name();

        // If the module state for this API/function did not get created, there were
        // no kernels using this API.
        llvm::Value *module_state = get_module_state(api_unique_name, false);
        if (!module_state) {
            continue;
        }

        debug(2) << "Generating init_kernels for " << api_unique_name << "\n";

        std::vector<char> kernel_src = gpu_codegen->compile_to_src();

        Value *kernel_src_ptr =
            CodeGen_CPU::create_constant_binary_blob(kernel_src,
                                                     "halide_" + function_name + "_" + api_unique_name + "_kernel_src");

        if (f.args[0].name == "__user_context") {
            // The user context is first argument of the function.
            // We retrieve it here so it's available for subsequent calls of
            // get_user_context().
            sym_push("__user_context", function->arg_begin());
        }

        Value *user_context = get_user_context();
        debug(2) << "CodeGen_CPU_Host compile_func user_context:";
        if (debug::debug_level >= 2) {
            user_context->dump();
        }
        Value *kernel_size = ConstantInt::get(i32, kernel_src.size());
        std::string init_kernels_name = "halide_" + api_unique_name + "_initialize_kernels";
        Value *init = module->getFunction(init_kernels_name);
        internal_assert(init) << "Could not find function " + init_kernels_name + " in initial module\n";
        vector<Value *> init_kernels_args = {user_context, module_state, kernel_src_ptr, kernel_size};
        Value *result = builder->CreateCall(init, init_kernels_args);
        Value *did_succeed = builder->CreateICmpEQ(result, ConstantInt::get(i32, 0));
        CodeGen_CPU::create_assertion(did_succeed, Expr(), result);
    }

    // the init kernels block should branch to the post-entry block
    builder->CreateBr(post_entry);

    function_name = "";

}

template<typename CodeGen_CPU>
void CodeGen_GPU_Host<CodeGen_CPU>::visit(const For *loop) {
    if (CodeGen_GPU_Dev::is_gpu_var(loop->name)) {
        // We're in the loop over outermost block dimension
        debug(2) << "Kernel launch: " << loop->name << "\n";

        internal_assert(loop->device_api != DeviceAPI::Default_GPU)
            << "A concrete device API should have been selected before codegen.";

        ExtractBounds bounds;
        loop->accept(&bounds);

        debug(2) << "Kernel bounds: ("
                 << bounds.num_threads[0] << ", "
                 << bounds.num_threads[1] << ", "
                 << bounds.num_threads[2] << ", "
                 << bounds.num_threads[3] << ") threads, ("
                 << bounds.num_blocks[0] << ", "
                 << bounds.num_blocks[1] << ", "
                 << bounds.num_blocks[2] << ", "
                 << bounds.num_blocks[3] << ") blocks\n";

        // compile the kernel
        string kernel_name = unique_name("kernel_" + loop->name, false);
        for (size_t i = 0; i < kernel_name.size(); i++) {
            if (!isalnum(kernel_name[i])) {
                kernel_name[i] = '_';
            }
        }

        Value *null_float_ptr = ConstantPointerNull::get(CodeGen_LLVM::f32->getPointerTo());
        Value *zero_int32 = codegen(Expr(cast<int>(0)));

        Value *gpu_num_padded_attributes  = zero_int32;
        Value *gpu_vertex_buffer   = null_float_ptr;
        Value *gpu_num_coords_dim0 = zero_int32;
        Value *gpu_num_coords_dim1 = zero_int32;

        if (loop->device_api == DeviceAPI::GLSL) {

            // GL draw calls that invoke the GLSL shader are issued for pairs of
            // for-loops over spatial x and y dimensions. For each for-loop we create
            // one scalar vertex attribute for the spatial dimension corresponding to
            // that loop, plus one scalar attribute for each expression previously
            // labeled as "glsl_varying"

            // Pass variables created during setup_gpu_vertex_buffer to the
            // dev run function call.
            gpu_num_padded_attributes = codegen(Variable::make(Int(32), "glsl.num_padded_attributes"));
            gpu_num_coords_dim0 = codegen(Variable::make(Int(32), "glsl.num_coords_dim0"));
            gpu_num_coords_dim1 = codegen(Variable::make(Int(32), "glsl.num_coords_dim1"));

            // Look up the allocation for the vertex buffer and cast it to the
            // right type
            gpu_vertex_buffer = codegen(Variable::make(Handle(), "glsl.vertex_buffer.host"));
            gpu_vertex_buffer = builder->CreatePointerCast(gpu_vertex_buffer,
                                                           CodeGen_LLVM::f32->getPointerTo());
        }

        // compute a closure over the state passed into the kernel
        GPU_Host_Closure c(loop->body, loop->name);

        // Determine the arguments that must be passed into the halide function
        vector<GPU_Argument> closure_args = c.arguments();

        if (loop->device_api == DeviceAPI::Renderscript) {
            closure_args.insert(closure_args.begin(), GPU_Argument(".rs_slot_offset", false, Int(32), 0));
        }

        // Halide allows passing of scalar float and integer arguments. For
        // OpenGL, pack these into vec4 uniforms and varying attributes
        if (loop->device_api == DeviceAPI::GLSL) {

            int num_uniform_floats = 0;

            // The spatial x and y coordinates are passed in the first two
            // scalar float varying slots
            int num_varying_floats = 2;
            int num_uniform_ints   = 0;

            // Pack scalar parameters into vec4
            for (size_t i = 0; i < closure_args.size(); i++) {
                if (closure_args[i].is_buffer) {
                    continue;
                } else if (ends_with(closure_args[i].name, ".varying")) {
                    closure_args[i].packed_index = num_varying_floats++;
                } else if (closure_args[i].type.is_float()) {
                    closure_args[i].packed_index = num_uniform_floats++;
                } else if (closure_args[i].type.is_int()) {
                    closure_args[i].packed_index = num_uniform_ints++;
                }
            }
        }

        for (size_t i = 0; i < closure_args.size(); i++) {
            if (closure_args[i].is_buffer && allocations.contains(closure_args[i].name)) {
                closure_args[i].size = allocations.get(closure_args[i].name).constant_bytes;
            }
        }

        CodeGen_GPU_Dev *gpu_codegen = cgdev[loop->device_api];
        int slots_taken = 0;
        if (target.has_feature(Target::Renderscript)) {
            slots_taken = gpu_codegen->slots_taken();
            debug(4) << "Slots taken = " << slots_taken << "\n";
        }

        user_assert(gpu_codegen != NULL)
            << "Loop is scheduled on device " << loop->device_api
            << " which does not appear in target " << target.to_string() << "\n";
        gpu_codegen->add_kernel(loop, kernel_name, closure_args);

        // get the actual name of the generated kernel for this loop
        kernel_name = gpu_codegen->get_current_kernel_name();
        debug(2) << "Compiled launch to kernel \"" << kernel_name << "\"\n";
        Value *entry_name_str = builder->CreateGlobalStringPtr(kernel_name, "entry_name");

        llvm::Type *target_size_t_type = (target.bits == 32) ? i32 : i64;

        // build the kernel arguments array
        llvm::PointerType *arg_t = i8->getPointerTo(); // void*
        int num_args = (int)closure_args.size();

        // NULL-terminated list
        llvm::Type *gpu_args_arr_type = ArrayType::get(arg_t, num_args+1);
        Value *gpu_args_arr =
            create_alloca_at_entry(
                gpu_args_arr_type,
                num_args+1, false,
                kernel_name + "_args");

        // NULL-terminated list of size_t's
        llvm::Type *gpu_arg_sizes_arr_type = ArrayType::get(target_size_t_type,
                                                            num_args+1);
        Value *gpu_arg_sizes_arr =
            create_alloca_at_entry(
                gpu_arg_sizes_arr_type,
                num_args+1, false,
                kernel_name + "_arg_sizes");

        llvm::Type *gpu_arg_is_buffer_arr_type = ArrayType::get(i8, num_args+1);
        Value *gpu_arg_is_buffer_arr =
            create_alloca_at_entry(
                gpu_arg_is_buffer_arr_type,
                num_args+1, false,
                kernel_name + "_arg_is_buffer");

        for (int i = 0; i < num_args; i++) {
            // get the closure argument
            string name = closure_args[i].name;
            Value *val;

            if (closure_args[i].is_buffer) {
                // If it's a buffer, dereference the dev handle
                val = buffer_dev(sym_get(name + ".buffer"));
            } else if (ends_with(name, ".varying")) {
                // Expressions for varying attributes are passed in the
                // expression mesh. Pass a non-NULL value in the argument array
                // to keep it in sync with the argument names encoded in the
                // shader header
                val = ConstantInt::get(target_size_t_type, 1);
            } else if (name.compare(".rs_slot_offset") == 0) {
                user_assert(target.has_feature(Target::Renderscript)) <<
                    ".rs_slot_offset variable is used by Renderscript only.";
                // First argument for Renderscript _run method is slot offset.
                val = ConstantInt::get(target_size_t_type, slots_taken);
            } else {
                // Otherwise just look up the symbol
                val = sym_get(name);
            }

            // allocate stack space to mirror the closure element. It
            // might be in a register and we need a pointer to it for
            // the gpu args array.
            Value *ptr = builder->CreateAlloca(val->getType(), NULL, name+".stack");
            // store the closure value into the stack space
            builder->CreateStore(val, ptr);

            // store a void * pointer to the argument into the gpu_args_arr
            Value *bits = builder->CreateBitCast(ptr, arg_t);
            builder->CreateStore(bits,
                                 builder->CreateConstGEP2_32(
#if LLVM_VERSION >= 37
                                    gpu_args_arr_type,
#endif
                                    gpu_args_arr,
                                    0,
                                    i));

            // store the size of the argument
            int size_bits = (closure_args[i].is_buffer) ? target.bits : closure_args[i].type.bits;
            builder->CreateStore(ConstantInt::get(target_size_t_type, size_bits/8),
                                 builder->CreateConstGEP2_32(
#if LLVM_VERSION >= 37
                                    gpu_arg_sizes_arr_type,
#endif
                                    gpu_arg_sizes_arr,
                                    0,
                                    i));

            builder->CreateStore(ConstantInt::get(i8, closure_args[i].is_buffer),
                                 builder->CreateConstGEP2_32(
#if LLVM_VERSION >= 37
                                    gpu_arg_is_buffer_arr_type,
#endif
                                    gpu_arg_is_buffer_arr,
                                    0,
                                    i));
        }
        // NULL-terminate the lists
        builder->CreateStore(ConstantPointerNull::get(arg_t),
                             builder->CreateConstGEP2_32(
#if LLVM_VERSION >= 37
                                gpu_args_arr_type,
#endif
                                gpu_args_arr,
                                0,
                                num_args));
        builder->CreateStore(ConstantInt::get(target_size_t_type, 0),
                             builder->CreateConstGEP2_32(
#if LLVM_VERSION >= 37
                                gpu_arg_sizes_arr_type,
#endif
                                gpu_arg_sizes_arr,
                                0,
                                num_args));
        builder->CreateStore(ConstantInt::get(i8, 0),
                             builder->CreateConstGEP2_32(
#if LLVM_VERSION >= 37
                                gpu_arg_is_buffer_arr_type,
#endif
                                gpu_arg_is_buffer_arr,
                                0,
                                num_args));

        std::string api_unique_name = gpu_codegen->api_unique_name();

        // TODO: only three dimensions can be passed to
        // cuLaunchKernel. How should we handle blkid[3]?
        internal_assert(is_one(bounds.num_threads[3]) && is_one(bounds.num_blocks[3]));
        debug(4) << "CodeGen_GPU_Host get_user_context returned " << get_user_context() << "\n";
        Value *launch_args[] = {
            get_user_context(),
            builder->CreateLoad(get_module_state(api_unique_name)),
            entry_name_str,
            codegen(bounds.num_blocks[0]), codegen(bounds.num_blocks[1]), codegen(bounds.num_blocks[2]),
            codegen(bounds.num_threads[0]), codegen(bounds.num_threads[1]), codegen(bounds.num_threads[2]),
            codegen(bounds.shared_mem_size),
            builder->CreateConstGEP2_32(
#if LLVM_VERSION >= 37
                gpu_arg_sizes_arr_type,
#endif
                gpu_arg_sizes_arr,
                0,
                0,
                "gpu_arg_sizes_ar_ref" + api_unique_name),
            builder->CreateConstGEP2_32(
#if LLVM_VERSION >= 37
                gpu_args_arr_type,
#endif
                gpu_args_arr,
                0,
                0,
                "gpu_args_arr_ref" + api_unique_name),
            builder->CreateConstGEP2_32(
#if LLVM_VERSION >= 37
                gpu_arg_is_buffer_arr_type,
#endif
                gpu_arg_is_buffer_arr,
                0,
                0,
                "gpu_arg_is_buffer_ref" + api_unique_name),
            gpu_num_padded_attributes,
            gpu_vertex_buffer,
            gpu_num_coords_dim0,
            gpu_num_coords_dim1,
        };
        std::string run_fn_name = "halide_" + api_unique_name + "_run";
        llvm::Function *dev_run_fn = module->getFunction(run_fn_name);
        internal_assert(dev_run_fn) << "Could not find " << run_fn_name << " in module\n";
        Value *result = builder->CreateCall(dev_run_fn, launch_args);
        Value *did_succeed = builder->CreateICmpEQ(result, ConstantInt::get(i32, 0));

        CodeGen_CPU::create_assertion(did_succeed,
                                      // Should have already called halide_error inside the gpu runtime
                                      halide_error_code_device_run_failed,
                                      result);
    } else {
        CodeGen_CPU::visit(loop);
    }
}

template<typename CodeGen_CPU>
Value *CodeGen_GPU_Host<CodeGen_CPU>::get_module_state(const std::string &api_unique_name,
                                                       bool create) {
    std::string name = "module_state_" + function_name + "_" + api_unique_name;
    GlobalVariable *module_state = module->getGlobalVariable(name, true);
    if (!module_state && create)
    {
        // Create a global variable to hold the module state
        PointerType *void_ptr_type = llvm::Type::getInt8PtrTy(*context);
        module_state = new GlobalVariable(*module, void_ptr_type,
                                          false, GlobalVariable::InternalLinkage,
                                          ConstantPointerNull::get(void_ptr_type),
                                          name);
        debug(4) << "Created device module state global variable\n";
    }

    return module_state;
}

template<typename CodeGen_CPU>
void CodeGen_GPU_Host<CodeGen_CPU>::visit(const Call *op) {
    CodeGen_CPU::visit(op);
    if (op->name == "halide_device_malloc" || op->name == "halide_copy_to_device") {
        // Register a destructor for this buffer if this is the first
        // device_malloc or copy_to_device for it.
        internal_assert(op->args.size() == 2);
        const Variable *buf_var = op->args[0].as<Variable>();
        internal_assert(buf_var);
        const string &buf_name = buf_var->name;
        // Put the destructor in the symbol table as
        // func_name.buffer_gpu_destructor.
        internal_assert(ends_with(buf_name, ".buffer"));
        string destructor_name = buf_name + "_gpu_destructor";

        // We may already have a destructor for this allocation, if
        // this is one of many copy_to_device calls.
        if (!sym_exists(destructor_name)) {
            llvm::Value *buf = sym_get(buf_name);
            // Register a destructor that frees the device allocation.
            llvm::Value *destructor =
                register_destructor(module->getFunction("halide_device_free_as_destructor"), buf, CodeGen_LLVM::OnError);
            sym_push(destructor_name, destructor);
        }
    }
}

template<typename CodeGen_CPU>
void CodeGen_GPU_Host<CodeGen_CPU>::visit(const Free *op) {
    CodeGen_CPU::visit(op);

    // Also free gpu memory by triggering the destructor
    string destructor_name = op->name + ".buffer_gpu_destructor";
    if (sym_exists(destructor_name)) {
        Value *d = sym_get(destructor_name);
        CodeGen_LLVM::trigger_destructor(module->getFunction("halide_device_free_as_destructor"), d);
        sym_pop(destructor_name);
    }
}



// Force template instantiation.
#ifdef WITH_X86
template class CodeGen_GPU_Host<CodeGen_X86>;
#endif

#if defined(WITH_ARM) || defined(WITH_AARCH64)
template class CodeGen_GPU_Host<CodeGen_ARM>;
#endif

#ifdef WITH_MIPS
template class CodeGen_GPU_Host<CodeGen_MIPS>;
#endif

#ifdef WITH_NATIVE_CLIENT
template class CodeGen_GPU_Host<CodeGen_PNaCl>;
#endif

}}<|MERGE_RESOLUTION|>--- conflicted
+++ resolved
@@ -202,15 +202,12 @@
 
 template<typename CodeGen_CPU>
 CodeGen_GPU_Host<CodeGen_CPU>::CodeGen_GPU_Host(Target target) : CodeGen_CPU(target) {
-<<<<<<< HEAD
     // For the default GPU, OpenCL is preferred, CUDA next, then
-    // Renderscript, and OpenGL last. The code is in reverse order to
+    // OpenGLCompute, Renderscript, and OpenGL last. The code is in reverse order to
     // allow later tests to override earlier ones. If Metal is
     // specified in the target, it will be used as the default. (TODO:
     // verify this is a good bet.)
     DeviceAPI default_api = DeviceAPI::Default_GPU;
-=======
->>>>>>> 88704ea0
     if (target.has_feature(Target::OpenGL)) {
         debug(1) << "Constructing OpenGL device codegen\n";
         cgdev[DeviceAPI::GLSL] = new CodeGen_OpenGL_Dev(target);
@@ -235,15 +232,12 @@
     if (target.has_feature(Target::OpenCL)) {
         debug(1) << "Constructing OpenCL device codegen\n";
         cgdev[DeviceAPI::OpenCL] = new CodeGen_OpenCL_Dev(target);
-<<<<<<< HEAD
         default_api = DeviceAPI::OpenCL;
     }
     if (target.has_feature(Target::Metal)) {
         debug(1) << "Constructing Metal device codegen\n";
         cgdev[DeviceAPI::Metal] = new CodeGen_Metal_Dev(target);
         default_api = DeviceAPI::Metal;
-=======
->>>>>>> 88704ea0
     }
 
     if (cgdev.empty()) {
