#include <stdio.h>
#include <Halide.h>

using namespace Halide;

int main(int argc, char **argv) {

    Var x("x");
    Func f("f");

    Param<float> u;

    f(x) = u;

<<<<<<< HEAD
    Target target = get_target_from_environment();
    if (target.has_gpu()) {
        f.gpu_tile(x, 256, GPU_DEFAULT);
=======
    Target target = get_jit_target_from_environment();
    if (target.features & Target::CUDA) {
        f.cuda_tile(x, 256);
>>>>>>> a323db09
    } 

    u.set(17.0f);
    Image<float> out_17 = f.realize(1024, target);

    u.set(123.0f);
    Image<float> out_123 = f.realize(1024, target);

    for (int i = 0; i < 1024; i++) {
        if (out_17(i) != 17.0f || out_123(i) != 123.0f) {
            printf("Failed!\n");
            for (int i = 0; i < 1024; i++) {
                printf("%f %f\n", out_17(i), out_123(i));
            }
            return -1;
        }
    }

    printf("Success!\n");
    return 0;
}<|MERGE_RESOLUTION|>--- conflicted
+++ resolved
@@ -12,15 +12,9 @@
 
     f(x) = u;
 
-<<<<<<< HEAD
     Target target = get_target_from_environment();
     if (target.has_gpu()) {
         f.gpu_tile(x, 256, GPU_DEFAULT);
-=======
-    Target target = get_jit_target_from_environment();
-    if (target.features & Target::CUDA) {
-        f.cuda_tile(x, 256);
->>>>>>> a323db09
     } 
 
     u.set(17.0f);
