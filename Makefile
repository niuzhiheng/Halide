# 'make' builds libHalide.a, the internal test suite, and runs the internal test suite
# 'make run_tests' builds and runs all the end-to-end tests in the test subdirectory
# 'make {error,performance}_foo' builds and runs test/{...}/foo.cpp for any
#     cpp file in the corresponding subdirectoy of the test folder
# 'make test_foo' builds and runs test/correctness/foo.cpp for any
#     cpp file in the correctness/ subdirectoy of the test folder
# 'make test_apps' checks some of the apps build and run (but does not check their output)
# 'make time_compilation_tests' records the compile time for each test module into a csv file.
#     For correctness and performance tests this include halide build time and run time. For
#     the tests in test/generator/ this times only the halide build time.

SHELL = bash
CXX ?= g++
LLVM_CONFIG ?= llvm-config
LLVM_COMPONENTS= $(shell $(LLVM_CONFIG) --components)
LLVM_VERSION = $(shell $(LLVM_CONFIG) --version | cut -b 1-3)

LLVM_FULL_VERSION = $(shell $(LLVM_CONFIG) --version)
CLANG ?= clang
CLANG_VERSION = $(shell $(CLANG) --version)
LLVM_BINDIR = $(shell $(LLVM_CONFIG) --bindir)
LLVM_LIBDIR = $(shell $(LLVM_CONFIG) --libdir)
LLVM_AS = $(LLVM_BINDIR)/llvm-as
LLVM_NM = $(LLVM_BINDIR)/llvm-nm
LLVM_CXX_FLAGS = -std=c++11  $(filter-out -O% -g -fomit-frame-pointer -pedantic -W% -W, $(shell $(LLVM_CONFIG) --cxxflags))
OPTIMIZE ?= -O3
# This can be set to -m32 to get a 32-bit build of Halide on a 64-bit system.
# (Normally this can be done via pointing to a compiler that defaults to 32-bits,
#  but that is difficult in some testing situations because it requires having
#  such a compiler handy. One still needs to have 32-bit llvm libraries, etc.)
BUILD_BIT_SIZE ?=
TEST_CXX_FLAGS ?= -std=c++11 $(BUILD_BIT_SIZE) -g -fno-omit-frame-pointer -fno-rtti $(CXX_WARNING_FLAGS)
# The tutorials contain example code with warnings that we don't want to be flagged as errors.
TUTORIAL_CXX_FLAGS ?= -std=c++11 $(BUILD_BIT_SIZE) -g -fno-omit-frame-pointer -fno-rtti
GENGEN_DEPS ?= $(BIN_DIR)/libHalide.so $(INCLUDE_DIR)/Halide.h $(ROOT_DIR)/tools/GenGen.cpp

LLVM_VERSION_TIMES_10 = $(shell $(LLVM_CONFIG) --version | cut -b 1,3)

LLVM_CXX_FLAGS += -DLLVM_VERSION=$(LLVM_VERSION_TIMES_10)

# All WITH_* flags are either empty or not-empty. They do not behave
# like true/false values in most languages.  To turn one off, either
# edit this file, add "WITH_FOO=" (no assigned value) to the make
# line, or define an environment variable WITH_FOO that has an empty
# value.
WITH_NATIVE_CLIENT ?= $(findstring nacltransforms, $(LLVM_COMPONENTS))
WITH_X86 ?= $(findstring x86, $(LLVM_COMPONENTS))
WITH_ARM ?= $(findstring arm, $(LLVM_COMPONENTS))
WITH_HEXAGON ?= $(findstring hexagon, $(LLVM_COMPONENTS))
WITH_MIPS ?= $(findstring mips, $(LLVM_COMPONENTS))
WITH_AARCH64 ?= $(findstring aarch64, $(LLVM_COMPONENTS))
WITH_PTX ?= $(findstring nvptx, $(LLVM_COMPONENTS))
WITH_OPENCL ?= not-empty
WITH_METAL ?= not-empty
WITH_OPENGL ?= not-empty
WITH_RENDERSCRIPT ?= not-empty
WITH_INTROSPECTION ?= not-empty
WITH_EXCEPTIONS ?=

# If HL_TARGET or HL_JIT_TARGET aren't set, use host
HL_TARGET ?= host
HL_JIT_TARGET ?= host

NATIVE_CLIENT_CXX_FLAGS = $(if $(WITH_NATIVE_CLIENT), -DWITH_NATIVE_CLIENT=1, )
NATIVE_CLIENT_LLVM_CONFIG_LIB = $(if $(WITH_NATIVE_CLIENT), nacltransforms, )

X86_CXX_FLAGS=$(if $(WITH_X86), -DWITH_X86=1, )
X86_LLVM_CONFIG_LIB=$(if $(WITH_X86), x86, )

ARM_CXX_FLAGS=$(if $(WITH_ARM), -DWITH_ARM=1, )
ARM_LLVM_CONFIG_LIB=$(if $(WITH_ARM), arm, )

MIPS_CXX_FLAGS=$(if $(WITH_MIPS), -DWITH_MIPS=1, )
MIPS_LLVM_CONFIG_LIB=$(if $(WITH_MIPS), mips, )

PTX_CXX_FLAGS=$(if $(WITH_PTX), -DWITH_PTX=1, )
PTX_LLVM_CONFIG_LIB=$(if $(WITH_PTX), nvptx, )
PTX_DEVICE_INITIAL_MODULES=$(if $(WITH_PTX), libdevice.compute_20.10.bc libdevice.compute_30.10.bc libdevice.compute_35.10.bc, )

OPENCL_CXX_FLAGS=$(if $(WITH_OPENCL), -DWITH_OPENCL=1, )
OPENCL_LLVM_CONFIG_LIB=$(if $(WITH_OPENCL), , )

METAL_CXX_FLAGS=$(if $(WITH_METAL), -DWITH_METAL=1, )
METAL_LLVM_CONFIG_LIB=$(if $(WITH_METAL), , )

OPENGL_CXX_FLAGS=$(if $(WITH_OPENGL), -DWITH_OPENGL=1, )

RENDERSCRIPT_CXX_FLAGS=$(if $(WITH_RENDERSCRIPT), -DWITH_RENDERSCRIPT=1, )

AARCH64_CXX_FLAGS=$(if $(WITH_AARCH64), -DWITH_AARCH64=1, )
AARCH64_LLVM_CONFIG_LIB=$(if $(WITH_AARCH64), aarch64, )

INTROSPECTION_CXX_FLAGS=$(if $(WITH_INTROSPECTION), -DWITH_INTROSPECTION, )
EXCEPTIONS_CXX_FLAGS=$(if $(WITH_EXCEPTIONS), -DWITH_EXCEPTIONS, )

HEXAGON_CXX_FLAGS=$(if $(WITH_HEXAGON), -DWITH_HEXAGON=1, )
HEXAGON_LLVM_CONFIG_LIB=$(if $(WITH_HEXAGON), hexagon, )

CXX_WARNING_FLAGS = -Wall -Werror -Wno-unused-function -Wcast-qual -Wignored-qualifiers -Wno-comment
CXX_FLAGS = $(CXX_WARNING_FLAGS) -fno-rtti -Woverloaded-virtual -fPIC $(OPTIMIZE) -g -fno-omit-frame-pointer -DCOMPILING_HALIDE $(BUILD_BIT_SIZE)
CXX_FLAGS += $(LLVM_CXX_FLAGS)
CXX_FLAGS += $(NATIVE_CLIENT_CXX_FLAGS)
CXX_FLAGS += $(PTX_CXX_FLAGS)
CXX_FLAGS += $(ARM_CXX_FLAGS)
CXX_FLAGS += $(HEXAGON_CXX_FLAGS)
CXX_FLAGS += $(AARCH64_CXX_FLAGS)
CXX_FLAGS += $(X86_CXX_FLAGS)
CXX_FLAGS += $(OPENCL_CXX_FLAGS)
CXX_FLAGS += $(METAL_CXX_FLAGS)
CXX_FLAGS += $(OPENGL_CXX_FLAGS)
CXX_FLAGS += $(RENDERSCRIPT_CXX_FLAGS)
CXX_FLAGS += $(MIPS_CXX_FLAGS)
CXX_FLAGS += $(INTROSPECTION_CXX_FLAGS)
CXX_FLAGS += $(EXCEPTIONS_CXX_FLAGS)

ifeq ($(LLVM_VERSION_TIMES_10), 35)
LLVM_OLD_JIT_COMPONENT = jit
endif

print-%:
	@echo '$*=$($*)'

ifeq ($(USE_LLVM_SHARED_LIB), )
LLVM_STATIC_LIBS = -L $(LLVM_LIBDIR) $(shell $(LLVM_CONFIG) --libs bitwriter bitreader linker ipo mcjit $(LLVM_OLD_JIT_COMPONENT) $(X86_LLVM_CONFIG_LIB) $(ARM_LLVM_CONFIG_LIB) $(OPENCL_LLVM_CONFIG_LIB) $(METAL_LLVM_CONFIG_LIB) $(NATIVE_CLIENT_LLVM_CONFIG_LIB) $(PTX_LLVM_CONFIG_LIB) $(AARCH64_LLVM_CONFIG_LIB) $(MIPS_LLVM_CONFIG_LIB) $(HEXAGON_LLVM_CONFIG_LIB))
LLVM_SHARED_LIBS =
else
LLVM_STATIC_LIBS =
LLVM_SHARED_LIBS = -L $(LLVM_LIBDIR) -lLLVM-$(LLVM_FULL_VERSION)
endif

LLVM_LDFLAGS = $(shell $(LLVM_CONFIG) --libs --ldflags --system-libs)

UNAME = $(shell uname)

TEST_LDFLAGS=$(LLVM_LDFLAGS)

ifneq ($(WITH_PTX), )
ifneq (,$(findstring ptx,$(HL_TARGET)))
TEST_PTX = 1
endif
ifneq (,$(findstring cuda,$(HL_TARGET)))
TEST_PTX = 1
endif
endif

ifneq ($(WITH_OPENCL), )
ifneq (,$(findstring opencl,$(HL_TARGET)))
TEST_OPENCL = 1
endif
endif

ifneq ($(WITH_RENDERSCRIPT), )
ifneq (,$(findstring renderscript,$(HL_TARGET)))
TEST_RENDERSCRIPT = 1
endif
endif

ifneq ($(WITH_METAL), )
ifneq (,$(findstring metal,$(HL_TARGET)))
TEST_METAL = 1
endif
endif

ifeq ($(UNAME), Linux)
TEST_CXX_FLAGS += -rdynamic
ifneq ($(TEST_PTX), )
CUDA_LDFLAGS ?= -L/usr/lib/nvidia-current -lcuda
endif
ifneq ($(TEST_OPENCL), )
OPENCL_LDFLAGS ?= -lOpenCL
endif
HOST_OS=linux
endif

ifeq ($(UNAME), Darwin)
# Someone with an osx box with cuda installed please fix the line below
ifneq ($(TEST_PTX), )
CUDA_LDFLAGS ?= -L/usr/local/cuda/lib -lcuda
endif
ifneq ($(TEST_OPENCL), )
OPENCL_LDFLAGS ?= -framework OpenCL
endif
ifneq ($(TEST_METAL), )
STATIC_TEST_LIBS ?= -framework Metal
endif
HOST_OS=os_x
endif

ifneq ($(TEST_OPENCL), )
TEST_CXX_FLAGS += -DTEST_OPENCL
endif

ifneq ($(TEST_METAL), )
TEST_CXX_FLAGS += -DTEST_METAL
endif

ifneq ($(TEST_PTX), )
TEST_CXX_FLAGS += -DTEST_PTX
endif

# Compiling the tutorials requires libpng
LIBPNG_LIBS_DEFAULT = $(shell libpng-config --ldflags)
LIBPNG_CXX_FLAGS ?= $(shell libpng-config --cflags)
# Workaround for libpng-config pointing to 64-bit versions on linux even when we're building for 32-bit
ifneq (,$(findstring -m32,$(CXX)))
ifneq (,$(findstring x86_64,$(LIBPNG_LIBS_DEFAULT)))
LIBPNG_LIBS ?= -lpng
endif
endif
LIBPNG_LIBS ?= $(LIBPNG_LIBS_DEFAULT)

# We're building into the current directory $(CURDIR). Find the Halide
# repo root directory (the location of the makefile)
THIS_MAKEFILE = $(realpath $(filter %Makefile, $(MAKEFILE_LIST)))
ROOT_DIR = $(strip $(shell dirname $(THIS_MAKEFILE)))
SRC_DIR  = $(ROOT_DIR)/src

# The following directories are all relative to the output directory (i.e. $(CURDIR), not $(SRC_DIR))
BIN_DIR     = bin
DISTRIB_DIR = distrib
INCLUDE_DIR = include
DOC_DIR     = doc
BUILD_DIR   = $(BIN_DIR)/build
FILTERS_DIR = $(BUILD_DIR)/filters
TMP_DIR     = $(BUILD_DIR)/tmp

SOURCE_FILES = \
  AddImageChecks.cpp \
  AddParameterChecks.cpp \
  AllocationBoundsInference.cpp \
  BlockFlattening.cpp \
  BoundaryConditions.cpp \
  Bounds.cpp \
  BoundsInference.cpp \
  Buffer.cpp \
  CodeGen_ARM.cpp \
  CodeGen_C.cpp \
  CodeGen_GPU_Dev.cpp \
  CodeGen_GPU_Host.cpp \
  CodeGen_Hexagon.cpp \
  CodeGen_Internal.cpp \
  CodeGen_LLVM.cpp \
  CodeGen_MIPS.cpp \
  CodeGen_OpenCL_Dev.cpp \
  CodeGen_Metal_Dev.cpp \
  CodeGen_OpenGL_Dev.cpp \
  CodeGen_OpenGLCompute_Dev.cpp \
  CodeGen_PNaCl.cpp \
  CodeGen_Posix.cpp \
  CodeGen_PTX_Dev.cpp \
  CodeGen_Renderscript_Dev.cpp \
  CodeGen_X86.cpp \
  CSE.cpp \
  Debug.cpp \
  DebugToFile.cpp \
  Deinterleave.cpp \
  Derivative.cpp \
  DeviceInterface.cpp \
  EarlyFree.cpp \
  Error.cpp \
<<<<<<< HEAD
  ExprUsesVar.cpp \
=======
>>>>>>> 1a4b9691
  FastIntegerDivide.cpp \
  FindCalls.cpp \
  Float16.cpp \
  Func.cpp \
  Function.cpp \
  FuseGPUThreadLoops.cpp \
  Generator.cpp \
  HexagonIRChecker.cpp \
  Image.cpp \
  InjectHostDevBufferCopies.cpp \
  InjectImageIntrinsics.cpp \
  InjectOpenGLIntrinsics.cpp \
  Inline.cpp \
  InlineReductions.cpp \
  IntegerDivisionTable.cpp \
  Introspection.cpp \
  IR.cpp \
  IREquality.cpp \
  IRMatch.cpp \
  IRMutator.cpp \
  IROperator.cpp \
  IRPrinter.cpp \
  IRVisitor.cpp \
  JITModule.cpp \
  Lerp.cpp \
  LLVM_Output.cpp \
  LLVM_Runtime_Linker.cpp \
  Lower.cpp \
  MatlabWrapper.cpp \
  Memoization.cpp \
  Module.cpp \
  ModulusRemainder.cpp \
  ObjectInstanceRegistry.cpp \
  OneToOne.cpp \
  Output.cpp \
  ParallelRVar.cpp \
  Param.cpp \
  Parameter.cpp \
  PartitionLoops.cpp \
  Pipeline.cpp \
  PrintLoopNest.cpp \
  Profiling.cpp \
  Qualify.cpp \
  Random.cpp \
  RDom.cpp \
  RealizationOrder.cpp \
  Reduction.cpp \
  RemoveDeadAllocations.cpp \
  RemoveTrivialForLoops.cpp \
  RemoveUndef.cpp \
  Schedule.cpp \
  ScheduleFunctions.cpp \
  SelectGPUAPI.cpp \
  Simplify.cpp \
  SkipStages.cpp \
  SlidingWindow.cpp \
  Solve.cpp \
  StmtToHtml.cpp \
  StorageFlattening.cpp \
  StorageFolding.cpp \
  Substitute.cpp \
  Target.cpp \
  Tracing.cpp \
  Tuple.cpp \
  Type.cpp \
  UnifyDuplicateLets.cpp \
  UniquifyVariableNames.cpp \
  UnrollLoops.cpp \
  Util.cpp \
  Var.cpp \
  VaryingAttributes.cpp \
  VectorizeLoops.cpp

ifeq ($(LLVM_VERSION_TIMES_10),35)
BITWRITER_VERSION=.35
else
BITWRITER_VERSION = $(if $(WITH_NATIVE_CLIENT),.35,)
endif

BITWRITER_SOURCE_FILES = \
  BitWriter_3_2$(BITWRITER_VERSION)/BitcodeWriter.cpp \
  BitWriter_3_2$(BITWRITER_VERSION)/BitcodeWriterPass.cpp \
  BitWriter_3_2$(BITWRITER_VERSION)/ValueEnumerator.cpp

# The externally-visible header files that go into making Halide.h. Don't include anything here that includes llvm headers.
HEADER_FILES = \
  AddImageChecks.h \
  AddParameterChecks.h \
  AllocationBoundsInference.h \
  Argument.h \
  BlockFlattening.h \
  BoundaryConditions.h \
  Bounds.h \
  BoundsInference.h \
  Buffer.h \
  CodeGen_ARM.h \
  CodeGen_Hexagon.h \
  CodeGen_C.h \
  CodeGen_GPU_Dev.h \
  CodeGen_GPU_Host.h \
  CodeGen_LLVM.h \
  CodeGen_MIPS.h \
  CodeGen_OpenCL_Dev.h \
  CodeGen_Metal_Dev.h \
  CodeGen_OpenGL_Dev.h \
  CodeGen_OpenGLCompute_Dev.h \
  CodeGen_PNaCl.h \
  CodeGen_Posix.h \
  CodeGen_PTX_Dev.h \
  CodeGen_Renderscript_Dev.h \
  CodeGen_X86.h \
  CSE.h \
  Debug.h \
  DebugToFile.h \
  Deinterleave.h \
  Derivative.h \
  DeviceInterface.h \
  EarlyFree.h \
  Error.h \
  Expr.h \
  ExprUsesVar.h \
  Extern.h \
  FastIntegerDivide.h \
  FindCalls.h \
  Float16.h \
  Func.h \
  Function.h \
  FuseGPUThreadLoops.h \
  Generator.h \
  HexagonIRChecker.h \
  runtime/HalideRuntime.h \
  Image.h \
  InjectHostDevBufferCopies.h \
  InjectImageIntrinsics.h \
  InjectOpenGLIntrinsics.h \
  Inline.h \
  InlineReductions.h \
  IntegerDivisionTable.h \
  Introspection.h \
  IntrusivePtr.h \
  IREquality.h \
  IR.h \
  IRMatch.h \
  IRMutator.h \
  IROperator.h \
  IRPrinter.h \
  IRVisitor.h \
  JITModule.h \
  Lambda.h \
  Lerp.h \
  LLVM_Output.h \
  LLVM_Runtime_Linker.h \
  Lower.h \
  MainPage.h \
  MatlabWrapper.h \
  Memoization.h \
  Module.h \
  ModulusRemainder.h \
  ObjectInstanceRegistry.h \
  OneToOne.h \
  Output.h \
  ParallelRVar.h \
  Parameter.h \
  Param.h \
  PartitionLoops.h \
  Pipeline.h \
  Profiling.h \
  Qualify.h \
  Random.h \
  RealizationOrder.h \
  RDom.h \
  Reduction.h \
  RemoveDeadAllocations.h \
  RemoveTrivialForLoops.h \
  RemoveUndef.h \
  Schedule.h \
  ScheduleFunctions.h \
  Scope.h \
  SelectGPUAPI.h \
  Simplify.h \
  SkipStages.h \
  SlidingWindow.h \
  Solve.h \
  StmtToHtml.h \
  StorageFlattening.h \
  StorageFolding.h \
  Substitute.h \
  Target.h \
  Tracing.h \
  Tuple.h \
  Type.h \
  UnifyDuplicateLets.h \
  UniquifyVariableNames.h \
  UnrollLoops.h \
  Util.h \
  Var.h \
  VectorizeLoops.h

OBJECTS = $(SOURCE_FILES:%.cpp=$(BUILD_DIR)/%.o)
OBJECTS += $(BITWRITER_SOURCE_FILES:%.cpp=$(BUILD_DIR)/%.o)
HEADERS = $(HEADER_FILES:%.h=$(SRC_DIR)/%.h)

RUNTIME_CPP_COMPONENTS = \
  android_clock \
  android_host_cpu_count \
  android_io \
  android_opengl_context \
  cache \
  cuda \
  destructors \
  device_interface \
  fake_thread_pool \
  float16_t \
  gcd_thread_pool \
  gpu_device_selection \
  hexagon_standalone \
  ios_io \
  linux_clock \
  linux_host_cpu_count \
  linux_opengl_context \
  matlab \
  metadata \
  metal \
  metal_objc_arm \
  metal_objc_x86 \
  module_aot_ref_count \
  module_jit_ref_count \
  nacl_host_cpu_count \
  nogpu \
  opencl \
  opengl \
  openglcompute \
  osx_clock \
  osx_get_symbol \
  osx_host_cpu_count \
  osx_opengl_context \
  posix_allocator \
  posix_clock \
  posix_error_handler \
  posix_get_symbol \
  posix_io \
  posix_print \
  posix_thread_pool \
  profiler \
  profiler_inlined \
  renderscript \
  runtime_api \
  ssp \
  to_string \
  tracing \
  windows_clock \
  windows_cuda \
  windows_get_symbol \
  windows_io \
  windows_opencl \
  windows_thread_pool \
  write_debug_image

RUNTIME_LL_COMPONENTS = \
  aarch64 \
  arm \
  arm_no_neon \
  hexagon \
  mips \
  pnacl_math \
  posix_math \
  ptx_dev \
  renderscript_dev \
  win32_math \
  x86 \
  x86_avx \
  x86_sse41

RUNTIME_EXPORTED_INCLUDES = $(INCLUDE_DIR)/HalideRuntime.h $(INCLUDE_DIR)/HalideRuntimeCuda.h \
                            $(INCLUDE_DIR)/HalideRuntimeOpenCL.h \
                            $(INCLUDE_DIR)/HalideRuntimeOpenGL.h \
                            $(INCLUDE_DIR)/HalideRuntimeOpenGLCompute.h \
                            $(INCLUDE_DIR)/HalideRuntimeMetal.h	\
                            $(INCLUDE_DIR)/HalideRuntimeRenderscript.h

INITIAL_MODULES = $(RUNTIME_CPP_COMPONENTS:%=$(BUILD_DIR)/initmod.%_32.o) \
                  $(RUNTIME_CPP_COMPONENTS:%=$(BUILD_DIR)/initmod.%_64.o) \
                  $(RUNTIME_CPP_COMPONENTS:%=$(BUILD_DIR)/initmod.%_32_debug.o) \
                  $(RUNTIME_CPP_COMPONENTS:%=$(BUILD_DIR)/initmod.%_64_debug.o) \
                  $(RUNTIME_LL_COMPONENTS:%=$(BUILD_DIR)/initmod.%_ll.o) \
                  $(PTX_DEVICE_INITIAL_MODULES:libdevice.%.bc=$(BUILD_DIR)/initmod_ptx.%_ll.o)

.PHONY: all
all: $(BIN_DIR)/libHalide.a $(BIN_DIR)/libHalide.so $(INCLUDE_DIR)/Halide.h $(RUNTIME_EXPORTED_INCLUDES) test_internal

ifeq ($(USE_LLVM_SHARED_LIB), )
$(BIN_DIR)/libHalide.a: $(OBJECTS) $(INITIAL_MODULES)
	# Determine the relevant object files from llvm with a dummy
	# compilation. Passing -t to the linker gets it to list which
	# object files in which archives it uses to resolve
	# symbols. We only care about the libLLVM ones.
	@rm -rf $(BUILD_DIR)/llvm_objects
	@mkdir -p $(BUILD_DIR)/llvm_objects
	@echo -$(LLVM_STATIC_LIBS)-
	$(CXX) -o /dev/null -shared $(OBJECTS) $(INITIAL_MODULES) -Wl,-t $(LLVM_STATIC_LIBS) $(LLVM_LIBDIR)/*.a -ldl -lz -lpthread | grep libLLVM | sed "s/[()]/ /g" > $(BUILD_DIR)/llvm_objects/list
	# Extract the necessary object files from the llvm archives.
	cd $(BUILD_DIR)/llvm_objects; xargs -n2 ar x < list
	# Archive together all the halide and llvm object files
	@-mkdir -p $(BIN_DIR)
	@rm -f $(BIN_DIR)/libHalide.a
	ar q $(BIN_DIR)/libHalide.a $(OBJECTS) $(INITIAL_MODULES) $(BUILD_DIR)/llvm_objects/*.o
	ranlib $(BIN_DIR)/libHalide.a
else
$(BIN_DIR)/libHalide.a: $(OBJECTS) $(INITIAL_MODULES)
	@-mkdir -p $(BIN_DIR)
	@rm -f $(BIN_DIR)/libHalide.a
	ar q $(BIN_DIR)/libHalide.a $(OBJECTS) $(INITIAL_MODULES)
	ranlib $(BIN_DIR)/libHalide.a
endif

$(BIN_DIR)/libHalide.so: $(BIN_DIR)/libHalide.a
	$(CXX) $(BUILD_BIT_SIZE) -shared $(OBJECTS) $(INITIAL_MODULES) $(LLVM_STATIC_LIBS) $(LLVM_LDFLAGS) $(LLVM_SHARED_LIBS) -ldl -lz -lpthread -o $(BIN_DIR)/libHalide.so

$(INCLUDE_DIR)/Halide.h: $(HEADERS) $(SRC_DIR)/HalideFooter.h $(BIN_DIR)/build_halide_h
	mkdir -p $(INCLUDE_DIR)
	$(BIN_DIR)/build_halide_h $(HEADERS) $(SRC_DIR)/HalideFooter.h > $(INCLUDE_DIR)/Halide.h

$(INCLUDE_DIR)/HalideRuntime%: $(SRC_DIR)/runtime/HalideRuntime%
	echo Copying $<
	mkdir -p $(INCLUDE_DIR)
	cp $< $(INCLUDE_DIR)/

$(BIN_DIR)/build_halide_h: $(ROOT_DIR)/tools/build_halide_h.cpp
	g++ $< -o $@

-include $(OBJECTS:.o=.d)
-include $(INITIAL_MODULES:.o=.d)

ifeq ($(LLVM_VERSION_TIMES_10),35)
RUNTIME_TRIPLE_32 = "i386-unknown-unknown-unknown"
RUNTIME_TRIPLE_64 = "x86_64-unknown-unknown-unknown"
else
# Compile generic 32- or 64-bit code
RUNTIME_TRIPLE_32 = "le32-unknown-nacl-unknown"
RUNTIME_TRIPLE_64 = "le64-unknown-unknown-unknown"
endif

# win32 is tied to x86 due to the use of the __stdcall calling convention
RUNTIME_TRIPLE_WIN_32 = "i386-unknown-unknown-unknown"

CXX_WARNING_FLAGS += $(if $(WITH_HEXAGON), -DHEXAGON_TYPES=1, )

# -m64 isn't respected unless we also use a 64-bit target
$(BUILD_DIR)/initmod.hexagon_%_64.ll: src/runtime/hexagon_%.cpp $(BUILD_DIR)/clang_ok
	@-mkdir -p $(BUILD_DIR)
	$(CLANG) $(CXX_WARNING_FLAGS) -O3 -ffreestanding -fno-blocks -fno-exceptions -fno-unwind-tables -m64 -target "hexagon-unknown--elf" -DCOMPILING_HALIDE_RUNTIME -DBITS_64 -emit-llvm -S src/runtime/hexagon_$*.cpp -o $@ -MMD -MP -MF $(BUILD_DIR)/initmod.$*_64.d

$(BUILD_DIR)/initmod.hexagon_%_32.ll: src/runtime/hexagon_%.cpp $(BUILD_DIR)/clang_ok
	@-mkdir -p $(BUILD_DIR)
	$(CLANG) $(CXX_WARNING_FLAGS) -O3 -ffreestanding -fno-blocks -fno-exceptions -fno-unwind-tables -m32 -target "hexagon-unknown--elf" -DCOMPILING_HALIDE_RUNTIME -DBITS_32 -emit-llvm -S src/runtime/hexagon_$*.cpp -o $@ -MMD -MP -MF $(BUILD_DIR)/initmod.$*_32.d

$(BUILD_DIR)/initmod.hexagon_%_64_debug.ll: src/runtime/hexagon_%.cpp $(BUILD_DIR)/clang_ok
	@-mkdir -p $(BUILD_DIR)
	$(CLANG) $(CXX_WARNING_FLAGS) -g -DDEBUG_RUNTIME -ffreestanding -fno-blocks -fno-exceptions -m64 -target "hexagon-unknown--elf" -DCOMPILING_HALIDE_RUNTIME -DBITS_64 -emit-llvm -S src/runtime/hexagon_$*.cpp -o $@ -MMD -MP -MF $(BUILD_DIR)/initmod.$*_64_debug.d

$(BUILD_DIR)/initmod.hexagon_%_32_debug.ll: src/runtime/hexagon_%.cpp $(BUILD_DIR)/clang_ok
	@-mkdir -p $(BUILD_DIR)
	$(CLANG) $(CXX_WARNING_FLAGS) -g -DDEBUG_RUNTIME -ffreestanding -fno-blocks -fno-exceptions -m32 -target "hexagon-unknown--elf" -DCOMPILING_HALIDE_RUNTIME -DBITS_32 -emit-llvm -S src/runtime/hexagon_$*.cpp -o $@ -MMD -MP -MF $(BUILD_DIR)/initmod.$*_32_debug.d


$(BUILD_DIR)/initmod.%_64.ll: $(SRC_DIR)/runtime/%.cpp $(BUILD_DIR)/clang_ok
	@-mkdir -p $(BUILD_DIR)
	$(CLANG) $(CXX_WARNING_FLAGS) -O3 -ffreestanding -fno-blocks -fno-exceptions -fno-unwind-tables -m64 -target $(RUNTIME_TRIPLE_64) -DCOMPILING_HALIDE_RUNTIME -DBITS_64 -emit-llvm -S $(SRC_DIR)/runtime/$*.cpp -o $@ -MMD -MP -MF $(BUILD_DIR)/initmod.$*_64.d

$(BUILD_DIR)/initmod.windows_%_32.ll: $(SRC_DIR)/runtime/windows_%.cpp $(BUILD_DIR)/clang_ok
	@-mkdir -p $(BUILD_DIR)
	$(CLANG) $(CXX_WARNING_FLAGS) -O3 -ffreestanding -fno-blocks -fno-exceptions -fno-unwind-tables -m32 -target $(RUNTIME_TRIPLE_WIN_32) -DCOMPILING_HALIDE_RUNTIME -DBITS_32 -emit-llvm -S $(SRC_DIR)/runtime/windows_$*.cpp -o $@ -MMD -MP -MF $(BUILD_DIR)/initmod.windows_$*_32.d

$(BUILD_DIR)/initmod.%_32.ll: $(SRC_DIR)/runtime/%.cpp $(BUILD_DIR)/clang_ok
	@-mkdir -p $(BUILD_DIR)
	$(CLANG) $(CXX_WARNING_FLAGS) -O3 -ffreestanding -fno-blocks -fno-exceptions -fno-unwind-tables -m32 -target $(RUNTIME_TRIPLE_32) -DCOMPILING_HALIDE_RUNTIME -DBITS_32 -emit-llvm -S $(SRC_DIR)/runtime/$*.cpp -o $@ -MMD -MP -MF $(BUILD_DIR)/initmod.$*_32.d

$(BUILD_DIR)/initmod.%_64_debug.ll: $(SRC_DIR)/runtime/%.cpp $(BUILD_DIR)/clang_ok
	@-mkdir -p $(BUILD_DIR)
	$(CLANG) $(CXX_WARNING_FLAGS) -g -DDEBUG_RUNTIME -O3 -ffreestanding -fno-blocks -fno-exceptions -m64 -target  $(RUNTIME_TRIPLE_64) -DCOMPILING_HALIDE_RUNTIME -DBITS_64 -emit-llvm -S $(SRC_DIR)/runtime/$*.cpp -o $@ -MMD -MP -MF $(BUILD_DIR)/initmod.$*_64_debug.d

$(BUILD_DIR)/initmod.windows_%_32_debug.ll: $(SRC_DIR)/runtime/windows_%.cpp $(BUILD_DIR)/clang_ok
	@-mkdir -p $(BUILD_DIR)
	$(CLANG) $(CXX_WARNING_FLAGS) -g -DDEBUG_RUNTIME -O3 -ffreestanding -fno-blocks -fno-exceptions -m32 -target $(RUNTIME_TRIPLE_WIN_32) -DCOMPILING_HALIDE_RUNTIME -DBITS_32 -emit-llvm -S $(SRC_DIR)/runtime/windows_$*.cpp -o $@ -MMD -MP -MF $(BUILD_DIR)/initmod.windows_$*_32_debug.d

$(BUILD_DIR)/initmod.%_32_debug.ll: $(SRC_DIR)/runtime/%.cpp $(BUILD_DIR)/clang_ok
	@-mkdir -p $(BUILD_DIR)
	$(CLANG) $(CXX_WARNING_FLAGS) -g -DDEBUG_RUNTIME -O3 -ffreestanding -fno-blocks -fno-exceptions -m32 -target $(RUNTIME_TRIPLE_32) -DCOMPILING_HALIDE_RUNTIME -DBITS_32 -emit-llvm -S $(SRC_DIR)/runtime/$*.cpp -o $@ -MMD -MP -MF $(BUILD_DIR)/initmod.$*_32_debug.d

$(BUILD_DIR)/initmod.%_ll.ll: $(SRC_DIR)/runtime/%.ll
	@-mkdir -p $(BUILD_DIR)
	cp $(SRC_DIR)/runtime/$*.ll $(BUILD_DIR)/initmod.$*_ll.ll

$(BUILD_DIR)/initmod.%.bc: $(BUILD_DIR)/initmod.%.ll $(BUILD_DIR)/llvm_ok
	$(LLVM_AS) $(BUILD_DIR)/initmod.$*.ll -o $(BUILD_DIR)/initmod.$*.bc

$(BUILD_DIR)/initmod.%.cpp: $(BIN_DIR)/bitcode2cpp $(BUILD_DIR)/initmod.%.bc
	./$(BIN_DIR)/bitcode2cpp $* < $(BUILD_DIR)/initmod.$*.bc > $@

$(BUILD_DIR)/initmod_ptx.%_ll.cpp: $(BIN_DIR)/bitcode2cpp $(SRC_DIR)/runtime/nvidia_libdevice_bitcode/libdevice.%.bc
	./$(BIN_DIR)/bitcode2cpp ptx_$(basename $*)_ll < $(SRC_DIR)/runtime/nvidia_libdevice_bitcode/libdevice.$*.bc > $@

$(BIN_DIR)/bitcode2cpp: $(ROOT_DIR)/tools/bitcode2cpp.cpp
	@-mkdir -p $(BIN_DIR)
	$(CXX) $< -o $@

$(BUILD_DIR)/initmod_ptx.%_ll.o: $(BUILD_DIR)/initmod_ptx.%_ll.cpp
	$(CXX) -c $< -o $@ -MMD -MP -MF $(BUILD_DIR)/$*.d -MT $(BUILD_DIR)/$*.o

$(BUILD_DIR)/initmod.%.o: $(BUILD_DIR)/initmod.%.cpp
	$(CXX) $(BUILD_BIT_SIZE) -c $< -o $@ -MMD -MP -MF $(BUILD_DIR)/$*.d -MT $(BUILD_DIR)/$*.o

$(BUILD_DIR)/BitWriter_3_2$(BITWRITER_VERSION)/%.o: $(SRC_DIR)/BitWriter_3_2$(BITWRITER_VERSION)/%.cpp $(BUILD_DIR)/llvm_ok
	@-mkdir -p $(BUILD_DIR)/BitWriter_3_2$(BITWRITER_VERSION)
	$(CXX) $(CXX_FLAGS) -c $< -o $@ -MMD -MP -MF $(BUILD_DIR)/BitWriter_3_2$(BITWRITER_VERSION)/$*.d -MT $(BUILD_DIR)/BitWriter_3_2$(BITWRITER_VERSION)/$*.o

$(BUILD_DIR)/%.o: $(SRC_DIR)/%.cpp $(SRC_DIR)/%.h $(BUILD_DIR)/llvm_ok
	@-mkdir -p $(BUILD_DIR)
	$(CXX) $(CXX_FLAGS) -c $< -o $@ -MMD -MP -MF $(BUILD_DIR)/$*.d -MT $(BUILD_DIR)/$*.o

.PHONY: clean
clean:
	rm -rf $(BIN_DIR)/*
	rm -rf $(BUILD_DIR)/*
	rm -rf $(TMP_DIR)/*
	rm -rf $(FILTERS_DIR)/*
	rm -rf $(INCLUDE_DIR)/*
	rm -rf $(DOC_DIR)/*

.SECONDARY:

CORRECTNESS_TESTS = $(shell ls $(ROOT_DIR)/test/correctness/*.cpp)
PERFORMANCE_TESTS = $(shell ls $(ROOT_DIR)/test/performance/*.cpp)
ERROR_TESTS = $(shell ls $(ROOT_DIR)/test/error/*.cpp)
WARNING_TESTS = $(shell ls $(ROOT_DIR)/test/warning/*.cpp)
OPENGL_TESTS := $(shell ls $(ROOT_DIR)/test/opengl/*.cpp)
RENDERSCRIPT_TESTS := $(shell ls $(ROOT_DIR)/test/renderscript/*.cpp)
GENERATOR_EXTERNAL_TESTS := $(shell ls $(ROOT_DIR)/test/generator/*test.cpp)
TUTORIALS = $(filter-out %_generate.cpp, $(shell ls $(ROOT_DIR)/tutorial/*.cpp))

ifeq ($(UNAME), Darwin)
LD_PATH_SETUP = DYLD_LIBRARY_PATH=${DYLD_LIBRARY_PATH}:$(CURDIR)/$(BIN_DIR)
else
LD_PATH_SETUP = LD_LIBRARY_PATH=${LD_LIBRARY_PATH}:$(CURDIR)/$(BIN_DIR)
endif

test_correctness: $(CORRECTNESS_TESTS:$(ROOT_DIR)/test/correctness/%.cpp=correctness_%)
test_performance: $(PERFORMANCE_TESTS:$(ROOT_DIR)/test/performance/%.cpp=performance_%)
test_errors: $(ERROR_TESTS:$(ROOT_DIR)/test/error/%.cpp=error_%)
test_warnings: $(WARNING_TESTS:$(ROOT_DIR)/test/warning/%.cpp=warning_%)
test_tutorials: $(TUTORIALS:$(ROOT_DIR)/tutorial/%.cpp=tutorial_%)
test_valgrind: $(CORRECTNESS_TESTS:$(ROOT_DIR)/test/correctness/%.cpp=valgrind_%)
test_opengl: $(OPENGL_TESTS:$(ROOT_DIR)/test/opengl/%.cpp=opengl_%)
test_renderscript: $(RENDERSCRIPT_TESTS:$(ROOT_DIR)/test/renderscript/%.cpp=renderscript_%)

# There are two types of tests for generators:
# 1) Externally-written aot-based tests
# 2) Externally-written JIT-based tests
test_generators:  \
  $(GENERATOR_EXTERNAL_TESTS:$(ROOT_DIR)/test/generator/%_aottest.cpp=generator_aot_%)  \
  $(GENERATOR_EXTERNAL_TESTS:$(ROOT_DIR)/test/generator/%_jittest.cpp=generator_jit_%)

ALL_TESTS = test_internal test_correctness test_errors test_tutorials test_warnings test_generators test_renderscript

# These targets perform timings of each test. For most tests this includes Halide JIT compile times, and run times.
# For static and generator tests they time the compile time only. The times are recorded in CSV files.
time_compilation_correctness: init_time_compilation_correctness $(CORRECTNESS_TESTS:$(ROOT_DIR)/test/correctness/%.cpp=time_compilation_test_%)
time_compilation_performance: init_time_compilation_performance $(PERFORMANCE_TESTS:$(ROOT_DIR)/test/performance/%.cpp=time_compilation_performance_%)
time_compilation_opengl: init_time_compilation_opengl $(OPENGL_TESTS:$(ROOT_DIR)/test/opengl/%.cpp=time_compilation_opengl_%)
time_compilation_renderscript: init_time_compilation_renderscript $(RENDERSCRIPT_TESTS:$(ROOT_DIR)/test/renderscript/%.cpp=time_compilation_renderscript_%)
time_compilation_generators: init_time_compilation_generator $(GENERATOR_TESTS:$(ROOT_DIR)/test/generator/%_aottest.cpp=time_compilation_generator_%)

init_time_compilation_%:
	echo "TEST,User (s),System (s),Real" > $(@:init_time_compilation_%=compile_times_%.csv)

TIME_COMPILATION ?= /usr/bin/time -a -f "$@,%U,%S,%E" -o

run_tests: $(ALL_TESTS)
	make -f $(THIS_MAKEFILE) test_performance

build_tests: $(CORRECTNESS_TESTS:$(ROOT_DIR)/test/correctness/%.cpp=$(BIN_DIR)/correctness_%) \
	$(PERFORMANCE_TESTS:$(ROOT_DIR)/test/performance/%.cpp=$(BIN_DIR)/performance_%) \
	$(ERROR_TESTS:$(ROOT_DIR)/test/error/%.cpp=$(BIN_DIR)/error_%) \
	$(WARNING_TESTS:$(ROOT_DIR)/test/warning/%.cpp=$(BIN_DIR)/warning_%) \
	$(OPENGL_TESTS:$(ROOT_DIR)/test/opengl/%.cpp=$(BIN_DIR)/opengl_%) \
	$(GENERATOR_EXTERNAL_TESTS:$(ROOT_DIR)/test/generator/%_aottest.cpp=$(BIN_DIR)/generator_aot_%) \
	$(GENERATOR_EXTERNAL_TESTS:$(ROOT_DIR)/test/generator/%_jittest.cpp=$(BIN_DIR)/generator_jit_%) \
	$(RENDERSCRIPT_TESTS:$(ROOT_DIR)/test/renderscript/%.cpp=$(BIN_DIR)/renderscript_%)

time_compilation_tests: time_compilation_correctness time_compilation_performance time_compilation_static time_compilation_generators

# Standalone Halide runtime for pure runtime tests
HALIDE_DEBUG_RUNTIME := $(FILTERS_DIR)/halide_runtime.debug.o
$(HALIDE_DEBUG_RUNTIME): $(BIN_DIR)/runtime.generator
	@mkdir -p $(FILTERS_DIR)
	$(LD_PATH_SETUP) $(BIN_DIR)/runtime.generator -r $(notdir $@) -o $(dir $@) target=host-debug

$(BIN_DIR)/test_internal: $(ROOT_DIR)/test/internal.cpp $(BIN_DIR)/libHalide.so
	$(CXX) $(CXX_FLAGS)  $< -I$(SRC_DIR) -L$(BIN_DIR) -lHalide $(TEST_LDFLAGS) -lpthread -ldl -lz -o $@

# We follow the convention that a test source file that starts with the prefix
# ``runtime_`` is a pure runtime test (links against Halide runtime and not
# libHalide).  The rules for these tests appear before the version of the rule
# for conventional tests that link against libHalide so that those rules take
# precedence

# Pure runtime correctness tests
$(BIN_DIR)/correctness_runtime_%: $(ROOT_DIR)/test/correctness/runtime_%.cpp $(HALIDE_DEBUG_RUNTIME) $(INCLUDE_DIR)/HalideRuntime.h
	$(CXX) $(CXX_FLAGS) $< -I$(INCLUDE_DIR) $(HALIDE_DEBUG_RUNTIME) -lpthread -ldl -lz -o $@

# Correctness test that link against libHalide
$(BIN_DIR)/correctness_%: $(ROOT_DIR)/test/correctness/%.cpp $(BIN_DIR)/libHalide.so $(INCLUDE_DIR)/Halide.h $(INCLUDE_DIR)/HalideRuntime.h
	$(CXX) $(TEST_CXX_FLAGS) $(OPTIMIZE) $< -I$(INCLUDE_DIR) -L$(BIN_DIR) -lHalide $(TEST_LDFLAGS) -lpthread -ldl -lz -o $@

$(BIN_DIR)/performance_%: $(ROOT_DIR)/test/performance/%.cpp $(BIN_DIR)/libHalide.so $(INCLUDE_DIR)/Halide.h $(ROOT_DIR)/apps/support/benchmark.h
	$(CXX) $(TEST_CXX_FLAGS) $(OPTIMIZE) $< -I$(INCLUDE_DIR) -L$(BIN_DIR) -lHalide $(TEST_LDFLAGS) -lpthread -ldl -lz -o $@

# Pure runtime error tests
$(BIN_DIR)/error_runtime_%: $(ROOT_DIR)/test/error/runtime_%.cpp $(HALIDE_DEBUG_RUNTIME) $(INCLUDE_DIR)/HalideRuntime.h
	$(CXX) $(CXX_FLAGS) $< -I$(INCLUDE_DIR) $(HALIDE_DEBUG_RUNTIME)  -lpthread -ldl -lz -o $@

# Error tests that link against libHalide
$(BIN_DIR)/error_%: $(ROOT_DIR)/test/error/%.cpp $(BIN_DIR)/libHalide.so $(INCLUDE_DIR)/Halide.h
	$(CXX) $(TEST_CXX_FLAGS) $(OPTIMIZE) $< -I$(INCLUDE_DIR) -L$(BIN_DIR) -lHalide $(TEST_LDFLAGS) -lpthread -ldl -lz -o $@

$(BIN_DIR)/warning_%: $(ROOT_DIR)/test/warning/%.cpp $(BIN_DIR)/libHalide.so $(INCLUDE_DIR)/Halide.h
	$(CXX) $(TEST_CXX_FLAGS) $(OPTIMIZE) $< -I$(INCLUDE_DIR) -L$(BIN_DIR) -lHalide $(TEST_LDFLAGS) -lpthread -ldl -lz -o $@

$(BIN_DIR)/opengl_%: $(ROOT_DIR)/test/opengl/%.cpp $(BIN_DIR)/libHalide.so $(INCLUDE_DIR)/Halide.h
	$(CXX) $(TEST_CXX_FLAGS) $(OPTIMIZE) $< -I$(INCLUDE_DIR) -I$(SRC_DIR) -L$(BIN_DIR) -lHalide $(TEST_LDFLAGS) -lpthread -ldl -lz -o $@

$(BIN_DIR)/renderscript_%: $(ROOT_DIR)/test/renderscript/%.cpp $(BIN_DIR)/libHalide.so $(INCLUDE_DIR)/Halide.h
	$(CXX) $(TEST_CXX_FLAGS) $(OPTIMIZE) $< -I$(INCLUDE_DIR) -I$(SRC_DIR) -L$(BIN_DIR) -lHalide $(TEST_LDFLAGS) -lpthread -ldl -lz -o $@

$(TMP_DIR)/static/%/%.o: $(BIN_DIR)/static_%_generate
	@-mkdir -p $(TMP_DIR)/static/$*
	cd $(TMP_DIR)/static/$*; $(LD_PATH_SETUP) $(CURDIR)/$<
	@-echo

# TODO(srj): this doesn't auto-delete, why not?
.INTERMEDIATE: $(FILTERS_DIR)/%.generator

# By default, %.generator is produced by building %_generator.cpp
# Note that the rule includes all _generator.cpp files, so that generators with define_extern
# usage can just add deps later.
$(FILTERS_DIR)/%.generator: $(ROOT_DIR)/test/generator/%_generator.cpp $(GENGEN_DEPS)
	@mkdir -p $(FILTERS_DIR)
	$(CXX) -std=c++11 -g $(CXX_WARNING_FLAGS) -fno-rtti -I$(INCLUDE_DIR) $(filter %_generator.cpp,$^) $(ROOT_DIR)/tools/GenGen.cpp -L$(BIN_DIR) -lHalide -lz -lpthread -ldl -o $@

# By default, %.o/.h are produced by executing %.generator
$(FILTERS_DIR)/%.o $(FILTERS_DIR)/%.h: $(FILTERS_DIR)/%.generator
	@mkdir -p $(FILTERS_DIR)
	@-mkdir -p $(TMP_DIR)
	cd $(TMP_DIR); $(LD_PATH_SETUP) $(CURDIR)/$< -g $(notdir $*) -o $(CURDIR)/$(FILTERS_DIR) target=$(HL_TARGET)

# If we want to use a Generator with custom GeneratorParams, we need to write
# custom rules: to pass the GeneratorParams, and to give a unique function and file name.
$(FILTERS_DIR)/tiled_blur_interleaved.o $(FILTERS_DIR)/tiled_blur_interleaved.h: $(FILTERS_DIR)/tiled_blur.generator
	@-mkdir -p $(TMP_DIR)
	cd $(TMP_DIR); $(LD_PATH_SETUP) $(CURDIR)/$< -g tiled_blur -f tiled_blur_interleaved -o $(CURDIR)/$(FILTERS_DIR) target=$(HL_TARGET) is_interleaved=true

$(FILTERS_DIR)/tiled_blur_blur_interleaved.o $(FILTERS_DIR)/tiled_blur_blur_interleaved.h: $(FILTERS_DIR)/tiled_blur_blur.generator
	@-mkdir -p $(TMP_DIR)
	cd $(TMP_DIR); $(LD_PATH_SETUP) $(CURDIR)/$< -g tiled_blur_blur -f tiled_blur_blur_interleaved -o $(CURDIR)/$(FILTERS_DIR) target=$(HL_TARGET) is_interleaved=true

# metadata_tester is built with and without user-context
$(FILTERS_DIR)/metadata_tester.o $(FILTERS_DIR)/metadata_tester.h: $(FILTERS_DIR)/metadata_tester.generator
	@-mkdir -p $(TMP_DIR)
	cd $(TMP_DIR); $(LD_PATH_SETUP) $(CURDIR)/$< -f metadata_tester -o $(CURDIR)/$(FILTERS_DIR) target=$(HL_TARGET)-register_metadata

$(FILTERS_DIR)/metadata_tester_ucon.o $(FILTERS_DIR)/metadata_tester_ucon.h: $(FILTERS_DIR)/metadata_tester.generator
	@-mkdir -p $(TMP_DIR)
	cd $(TMP_DIR); $(LD_PATH_SETUP) $(CURDIR)/$< -f metadata_tester_ucon -o $(CURDIR)/$(FILTERS_DIR) target=$(HL_TARGET)-user_context-register_metadata

$(BIN_DIR)/generator_aot_metadata_tester: $(FILTERS_DIR)/metadata_tester_ucon.o

# user_context needs to be generated with user_context as the first argument to its calls
$(FILTERS_DIR)/user_context.o $(FILTERS_DIR)/user_context.h: $(FILTERS_DIR)/user_context.generator
	@-mkdir -p $(TMP_DIR)
	cd $(TMP_DIR); $(LD_PATH_SETUP) $(CURDIR)/$< -o $(CURDIR)/$(FILTERS_DIR) target=$(HL_TARGET)-user_context

# ditto for user_context_insanity
$(FILTERS_DIR)/user_context_insanity.o $(FILTERS_DIR)/user_context_insanity.h: $(FILTERS_DIR)/user_context_insanity.generator
	@-mkdir -p $(TMP_DIR)
	cd $(TMP_DIR); $(LD_PATH_SETUP) $(CURDIR)/$< -o $(CURDIR)/$(FILTERS_DIR) target=$(HL_TARGET)-user_context

# Some .generators have additional dependencies (usually due to define_extern usage).
# These typically require two extra dependencies:
# (1) Ensuring the extra _generator.cpp is built into the .generator.
# (2) Ensuring the extra .o is linked into the final output.

# tiled_blur also needs tiled_blur_blur, due to an extern_generator dependency.
$(FILTERS_DIR)/tiled_blur.generator: $(ROOT_DIR)/test/generator/tiled_blur_blur_generator.cpp
# TODO(srj): we really want to say "anything that depends on tiled_blur.o also depends on tiled_blur_blur.o";
# is there a way to specify that in Make?
$(BIN_DIR)/generator_aot_tiled_blur: $(FILTERS_DIR)/tiled_blur_blur.o
$(BIN_DIR)/generator_aot_tiled_blur_interleaved: $(FILTERS_DIR)/tiled_blur_blur_interleaved.o

# Usually, it's considered best practice to have one Generator per
# .cpp file, with the generator-name and filename matching;
# nested_externs_generators.cpp is a counterexample, and thus requires
# some special casing to get right.  First, make a special rule to
# build each of the Generators in nested_externs_generator.cpp (which
# all have the form nested_externs_*). We'll build them without
# including the Halide runtime in each, to also test that
# functionality.
$(FILTERS_DIR)/nested_externs_%.o $(FILTERS_DIR)/nested_externs_%.h: $(FILTERS_DIR)/nested_externs.generator
	@-mkdir -p $(TMP_DIR)
	cd $(TMP_DIR); $(LD_PATH_SETUP) $(CURDIR)/$< -g nested_externs_$* -o $(CURDIR)/$(FILTERS_DIR) target=$(HL_TARGET)-no_runtime

$(FILTERS_DIR)/nested_externs_runtime.o: $(FILTERS_DIR)/nested_externs.generator
	@-mkdir -p $(TMP_DIR)
	cd $(TMP_DIR); $(LD_PATH_SETUP) $(CURDIR)/$< -r nested_externs_runtime.o -o $(CURDIR)/$(FILTERS_DIR) target=$(HL_TARGET)

# Synthesize 'nested_externs.o' based on the four generator products we need:
$(FILTERS_DIR)/nested_externs.o: $(FILTERS_DIR)/nested_externs_leaf.o $(FILTERS_DIR)/nested_externs_inner.o $(FILTERS_DIR)/nested_externs_combine.o $(FILTERS_DIR)/nested_externs_root.o $(FILTERS_DIR)/nested_externs_runtime.o
	$(LD) -r $(FILTERS_DIR)/nested_externs_*.o -o $(FILTERS_DIR)/nested_externs.o

# Synthesize 'nested_externs.h' based on the four generator products we need:
$(FILTERS_DIR)/nested_externs.h: $(FILTERS_DIR)/nested_externs.o
	cat $(FILTERS_DIR)/nested_externs_*.h > $(FILTERS_DIR)/nested_externs.h

# By default, %_aottest.cpp depends on $(FILTERS_DIR)/%.o/.h (but not libHalide).
$(BIN_DIR)/generator_aot_%: $(ROOT_DIR)/test/generator/%_aottest.cpp $(FILTERS_DIR)/%.o $(FILTERS_DIR)/%.h $(INCLUDE_DIR)/HalideRuntime.h
	$(CXX) $(TEST_CXX_FLAGS) $(filter-out %.h,$^) -I$(INCLUDE_DIR) -I$(FILTERS_DIR) -I $(ROOT_DIR)/apps/support -I $(SRC_DIR)/runtime -I$(ROOT_DIR)/tools -lpthread -ldl -o $@

# acquire_release is the only test that explicitly uses CUDA/OpenCL APIs, so link only those here.
$(BIN_DIR)/generator_aot_acquire_release: $(ROOT_DIR)/test/generator/acquire_release_aottest.cpp $(FILTERS_DIR)/acquire_release.o $(FILTERS_DIR)/acquire_release.h $(INCLUDE_DIR)/HalideRuntime.h
	$(CXX) $(TEST_CXX_FLAGS) $(filter-out %.h,$^) -I$(INCLUDE_DIR) -I$(FILTERS_DIR) -I $(ROOT_DIR)/apps/support -I $(SRC_DIR)/runtime -I$(ROOT_DIR)/tools -lpthread -ldl $(OPENCL_LDFLAGS) $(CUDA_LDFLAGS) -o $@

# By default, %_jittest.cpp depends on libHalide. These are external tests that use the JIT.
$(BIN_DIR)/generator_jit_%: $(ROOT_DIR)/test/generator/%_jittest.cpp $(BIN_DIR)/libHalide.so $(INCLUDE_DIR)/Halide.h
	$(CXX) $(TEST_CXX_FLAGS) $(filter-out %.h %.so,$^) -I$(INCLUDE_DIR) -I$(FILTERS_DIR) -I $(ROOT_DIR)/apps/support -I $(SRC_DIR)/runtime -L$(BIN_DIR) -lHalide $(LLVM_LDFLAGS) -lpthread -ldl -lz -o $@

# nested externs doesn't actually contain a generator named
# "nested_externs", and has no internal tests in any case.
test_generator_nested_externs:
	@echo "Skipping"

$(BIN_DIR)/tutorial_%: $(ROOT_DIR)/tutorial/%.cpp $(BIN_DIR)/libHalide.so $(INCLUDE_DIR)/Halide.h
	@ if [[ $@ == *_run ]]; then \
		export TUTORIAL=$* ;\
		export LESSON=`echo $${TUTORIAL} | cut -b1-9`; \
		make -f $(THIS_MAKEFILE) tutorial_$${TUTORIAL/run/generate}; \
		$(CXX) $(TUTORIAL_CXX_FLAGS) $(LIBPNG_CXX_FLAGS) $(OPTIMIZE) $< \
		-I$(TMP_DIR) $(TMP_DIR)/$${LESSON}_*.o -lpthread -ldl -lz $(LIBPNG_LIBS) -o $@; \
	else \
		$(CXX) $(TUTORIAL_CXX_FLAGS) $(LIBPNG_CXX_FLAGS) $(OPTIMIZE) $< \
		-I$(INCLUDE_DIR) -I$(ROOT_DIR)/tools -L$(BIN_DIR) -lHalide $(TEST_LDFLAGS) -lpthread -ldl -lz $(LIBPNG_LIBS) -o $@;\
	fi

$(BIN_DIR)/tutorial_lesson_15_generators: $(ROOT_DIR)/tutorial/lesson_15_generators.cpp $(BIN_DIR)/libHalide.so $(INCLUDE_DIR)/Halide.h
	$(CXX) $(TUTORIAL_CXX_FLAGS) $(LIBPNG_CXX_FLAGS) $(OPTIMIZE) $< $(ROOT_DIR)/tools/GenGen.cpp \
	-I$(INCLUDE_DIR) -L$(BIN_DIR) -lHalide $(TEST_LDFLAGS) -lpthread -ldl -lz $(LIBPNG_LIBS) -o $@;\

tutorial_lesson_15_generators: $(ROOT_DIR)/tutorial/lesson_15_generators_usage.sh $(BIN_DIR)/tutorial_lesson_15_generators
	@-mkdir -p $(TMP_DIR)
	cp $(BIN_DIR)/tutorial_lesson_15_generators $(TMP_DIR)/lesson_15_generate; \
	cd $(TMP_DIR); \
	$(LD_PATH_SETUP) bash $(ROOT_DIR)/tutorial/lesson_15_generators_usage.sh
	@-echo

test_internal: $(BIN_DIR)/test_internal
	@-mkdir -p $(TMP_DIR)
	cd $(TMP_DIR) ; $(LD_PATH_SETUP) $(CURDIR)/$<
	@-echo

correctness_%: $(BIN_DIR)/correctness_%
	@-mkdir -p $(TMP_DIR)
	cd $(TMP_DIR) ; $(LD_PATH_SETUP) $(CURDIR)/$<
	@-echo

valgrind_%: $(BIN_DIR)/correctness_%
	@-mkdir -p $(TMP_DIR)
	cd $(TMP_DIR) ; $(LD_PATH_SETUP) valgrind --error-exitcode=-1 $(CURDIR)/$<
	@-echo

# This test is *supposed* to do an out-of-bounds read, so skip it when testing under valgrind
valgrind_tracing_stack: $(BIN_DIR)/correctness_tracing_stack
	@-mkdir -p $(TMP_DIR)
	cd $(TMP_DIR) ; $(LD_PATH_SETUP) $(CURDIR)/$(BIN_DIR)/correctness_tracing_stack
	@-echo

performance_%: $(BIN_DIR)/performance_%
	@-mkdir -p $(TMP_DIR)
	cd $(TMP_DIR) ; $(LD_PATH_SETUP) $(CURDIR)/$<
	@-echo

error_%: $(BIN_DIR)/error_%
	@-mkdir -p $(TMP_DIR)
	cd $(TMP_DIR) ; $(LD_PATH_SETUP) $(CURDIR)/$< 2>&1 | egrep --q "terminating with uncaught exception|^terminate called|^Error"
	@-echo

warning_%: $(BIN_DIR)/warning_%
	@-mkdir -p $(TMP_DIR)
	cd $(TMP_DIR) ; $(LD_PATH_SETUP) $(CURDIR)/$< 2>&1 | egrep --q "^Warning"
	@-echo

opengl_%: HL_JIT_TARGET ?= host-opengl
opengl_%: $(BIN_DIR)/opengl_%
	@-mkdir -p $(TMP_DIR)
	cd $(TMP_DIR) ; HL_JIT_TARGET=$(HL_JIT_TARGET) $(LD_PATH_SETUP) $(CURDIR)/$< 2>&1
	@-echo

renderscript_jit_%: HL_JIT_TARGET = host-renderscript
renderscript_jit_%: HL_TARGET =
renderscript_aot_%: HL_TARGET = arm-32-android-armv7s-renderscript
renderscript_aot_%: HL_JIT_TARGET =
renderscript_%_error: $(BIN_DIR)/renderscript_%_error
	@-mkdir -p $(TMP_DIR)
	cd $(TMP_DIR) ; HL_JIT_TARGET=$(HL_JIT_TARGET) HL_TARGET=$(HL_TARGET) $(LD_PATH_SETUP) $(CURDIR)/$< 2>&1 | egrep --q "terminating with uncaught exception|^terminate called|^Error"
	@-echo
renderscript_%: $(BIN_DIR)/renderscript_%
	@-mkdir -p $(TMP_DIR)
	cd $(TMP_DIR) ; HL_JIT_TARGET=$(HL_JIT_TARGET) HL_TARGET=$(HL_TARGET) $(LD_PATH_SETUP) $(CURDIR)/$<
	@-echo

generator_%: $(BIN_DIR)/generator_%
	@-mkdir -p $(TMP_DIR)
	cd $(TMP_DIR) ; $(LD_PATH_SETUP) $(CURDIR)/$<
	@-echo

$(TMP_DIR)/images/%.png: $(ROOT_DIR)/tutorial/images/%.png
	@-mkdir -p $(TMP_DIR)/images
	cp $< $(TMP_DIR)/images/

tutorial_%: $(BIN_DIR)/tutorial_% $(TMP_DIR)/images/rgb.png $(TMP_DIR)/images/gray.png
	@-mkdir -p $(TMP_DIR)
	cd $(TMP_DIR) ; $(LD_PATH_SETUP) $(CURDIR)/$<
	@-echo

time_compilation_test_%: $(BIN_DIR)/test_%
	$(TIME_COMPILATION) compile_times_correctness.csv make -f $(THIS_MAKEFILE) $(@:time_compilation_test_%=test_%)

time_compilation_performance_%: $(BIN_DIR)/performance_%
	$(TIME_COMPILATION) compile_times_performance.csv make -f $(THIS_MAKEFILE) $(@:time_compilation_performance_%=performance_%)

time_compilation_opengl_%: $(BIN_DIR)/opengl_%
	$(TIME_COMPILATION) compile_times_opengl.csv make -f $(THIS_MAKEFILE) $(@:time_compilation_opengl_%=opengl_%)

time_compilation_renderscript_%: $(BIN_DIR)/renderscript_%
	$(TIME_COMPILATION) compile_times_renderscript.csv make -f $(THIS_MAKEFILE) $(@:time_compilation_renderscript_%=renderscript_%)

time_compilation_static_%: $(BIN_DIR)/static_%_generate
	$(TIME_COMPILATION) compile_times_static.csv make -f $(THIS_MAKEFILE) $(@:time_compilation_static_%=$(TMP_DIR)/static/%/%.o)

time_compilation_generator_%: $(FILTERS_DIR)/%.generator
	$(TIME_COMPILATION) compile_times_generator.csv make -f $(THIS_MAKEFILE) $(@:time_compilation_generator_%=$(FILTERS_DIR)/%.o)

time_compilation_generator_tiled_blur_interleaved: $(FILTERS_DIR)/tiled_blur.generator
	$(TIME_COMPILATION) compile_times_generator.csv make -f $(THIS_MAKEFILE) $(FILTERS_DIR)/tiled_blur_interleaved.o

.PHONY: test_apps
test_apps: $(BIN_DIR)/libHalide.a $(BIN_DIR)/libHalide.so $(INCLUDE_DIR)/Halide.h $(INCLUDE_DIR)/HalideRuntime.h
	mkdir -p apps
	# Make a local copy of the apps if we're building out-of-tree,
	# because the app Makefiles are written to build in-tree
	if [ "$(ROOT_DIR)" != "$(CURDIR)" ]; then \
	  echo "Building out-of-tree, so making local copy of apps"; \
	  cp -r $(ROOT_DIR)/apps/bilateral_grid \
	        $(ROOT_DIR)/apps/local_laplacian \
	        $(ROOT_DIR)/apps/interpolate \
	        $(ROOT_DIR)/apps/blur \
	        $(ROOT_DIR)/apps/wavelet \
	        $(ROOT_DIR)/apps/c_backend \
	        $(ROOT_DIR)/apps/modules \
	        $(ROOT_DIR)/apps/HelloMatlab \
	        $(ROOT_DIR)/apps/images \
	        $(ROOT_DIR)/apps/support \
                apps; \
	  mkdir -p tools; \
	  cp $(ROOT_DIR)/tools/* tools/; \
        fi
	make -C apps/bilateral_grid clean  HALIDE_BIN_PATH=$(CURDIR) HALIDE_SRC_PATH=$(ROOT_DIR)
	make -C apps/bilateral_grid out.png  HALIDE_BIN_PATH=$(CURDIR) HALIDE_SRC_PATH=$(ROOT_DIR)
	make -C apps/local_laplacian clean  HALIDE_BIN_PATH=$(CURDIR) HALIDE_SRC_PATH=$(ROOT_DIR)
	make -C apps/local_laplacian out.png  HALIDE_BIN_PATH=$(CURDIR) HALIDE_SRC_PATH=$(ROOT_DIR)
	make -C apps/interpolate clean  HALIDE_BIN_PATH=$(CURDIR) HALIDE_SRC_PATH=$(ROOT_DIR)
	make -C apps/interpolate out.png  HALIDE_BIN_PATH=$(CURDIR) HALIDE_SRC_PATH=$(ROOT_DIR)
	make -C apps/blur clean  HALIDE_BIN_PATH=$(CURDIR) HALIDE_SRC_PATH=$(ROOT_DIR)
	make -C apps/blur test  HALIDE_BIN_PATH=$(CURDIR) HALIDE_SRC_PATH=$(ROOT_DIR)
	apps/blur/test
	make -C apps/wavelet clean  HALIDE_BIN_PATH=$(CURDIR) HALIDE_SRC_PATH=$(ROOT_DIR)
	make -C apps/wavelet test  HALIDE_BIN_PATH=$(CURDIR) HALIDE_SRC_PATH=$(ROOT_DIR)
	make -C apps/c_backend clean  HALIDE_BIN_PATH=$(CURDIR) HALIDE_SRC_PATH=$(ROOT_DIR)
	make -C apps/c_backend test  HALIDE_BIN_PATH=$(CURDIR) HALIDE_SRC_PATH=$(ROOT_DIR)
	make -C apps/modules clean  HALIDE_BIN_PATH=$(CURDIR) HALIDE_SRC_PATH=$(ROOT_DIR)
	make -C apps/modules out.png  HALIDE_BIN_PATH=$(CURDIR) HALIDE_SRC_PATH=$(ROOT_DIR)
	cd apps/HelloMatlab; HALIDE_PATH=$(CURDIR) ./run_blur.sh

.PHONY: test_python
test_python: $(BIN_DIR)/libHalide.a
	mkdir -p python_bindings
	make -C python_bindings -f $(ROOT_DIR)/python_bindings/Makefile test

# It's just for compiling the runtime, so Clang <3.5 *might* work,
# but best to peg it to the minimum llvm version.
ifneq (,$(findstring clang version 3.5,$(CLANG_VERSION)))
CLANG_OK=yes
endif

ifneq (,$(findstring clang version 3.6,$(CLANG_VERSION)))
CLANG_OK=yes
endif

ifneq (,$(findstring clang version 3.7,$(CLANG_VERSION)))
CLANG_OK=yes
endif

ifneq (,$(findstring clang version 3.8,$(CLANG_VERSION)))
CLANG_OK=yes
endif

ifneq (,$(findstring Apple clang version 4.0,$(CLANG_VERSION)))
CLANG_OK=yes
endif

ifneq (,$(findstring Apple LLVM version 5.0,$(CLANG_VERSION)))
CLANG_OK=yes
endif

ifneq ($(CLANG_OK), )
$(BUILD_DIR)/clang_ok:
	@echo "Found a new enough version of clang"
	mkdir -p $(BUILD_DIR)
	touch $(BUILD_DIR)/clang_ok
else
$(BUILD_DIR)/clang_ok:
	@echo "Can't find clang or version of clang too old (we need 3.5 or greater):"
	@echo "You can override this check by setting CLANG_OK=y"
	echo '$(CLANG_VERSION)'
	echo $(findstring version 3,$(CLANG_VERSION))
	echo $(findstring version 3.0,$(CLANG_VERSION))
	$(CLANG) --version
	@exit 1
endif

ifneq (,$(findstring $(LLVM_VERSION_TIMES_10), 35 36 37 38))
LLVM_OK=yes
endif

ifneq ($(LLVM_OK), )
$(BUILD_DIR)/llvm_ok:
	@echo "Found a new enough version of llvm"
	mkdir -p $(BUILD_DIR)
	touch $(BUILD_DIR)/llvm_ok
else
$(BUILD_DIR)/llvm_ok:
	@echo "Can't find llvm or version of llvm too old (we need 3.5 or greater):"
	@echo "You can override this check by setting LLVM_OK=y"
	$(LLVM_CONFIG) --version
	@exit 1
endif

.PHONY: doc
$(DOC_DIR): doc
doc: $(SRC_DIR) Doxyfile
	doxygen

Doxyfile: Doxyfile.in
	@echo "Generating $@"
	@sed -e "s#@CMAKE_BINARY_DIR@#$(shell pwd)#g" \
	     -e "s#@CMAKE_SOURCE_DIR@#$(shell pwd)#g" \
	    $< > $@

$(DISTRIB_DIR)/halide.tgz: $(BIN_DIR)/libHalide.a $(BIN_DIR)/libHalide.so $(INCLUDE_DIR)/Halide.h $(RUNTIME_EXPORTED_INCLUDES)
	mkdir -p $(DISTRIB_DIR)/include $(DISTRIB_DIR)/bin $(DISTRIB_DIR)/tutorial $(DISTRIB_DIR)/tutorial/images $(DISTRIB_DIR)/tools $(DISTRIB_DIR)/tutorial/figures
	cp $(BIN_DIR)/libHalide.a $(BIN_DIR)/libHalide.so $(DISTRIB_DIR)/bin
	cp $(INCLUDE_DIR)/Halide.h $(DISTRIB_DIR)/include
	cp $(INCLUDE_DIR)/HalideRuntim*.h $(DISTRIB_DIR)/include
	cp $(ROOT_DIR)/tutorial/images/*.png $(DISTRIB_DIR)/tutorial/images
	cp $(ROOT_DIR)/tutorial/figures/*.gif $(DISTRIB_DIR)/tutorial/figures
	cp $(ROOT_DIR)/tutorial/figures/*.jpg $(DISTRIB_DIR)/tutorial/figures
	cp $(ROOT_DIR)/tutorial/figures/*.mp4 $(DISTRIB_DIR)/tutorial/figures
	cp $(ROOT_DIR)/tutorial/*.cpp $(DISTRIB_DIR)/tutorial
	cp $(ROOT_DIR)/tutorial/*.h $(DISTRIB_DIR)/tutorial
	cp $(ROOT_DIR)/tutorial/*.sh $(DISTRIB_DIR)/tutorial
	cp $(ROOT_DIR)/tools/mex_halide.m $(DISTRIB_DIR)/tools
	cp $(ROOT_DIR)/tools/GenGen.cpp $(DISTRIB_DIR)/tools
	cp $(ROOT_DIR)/tools/halide_image.h $(DISTRIB_DIR)/tools
	cp $(ROOT_DIR)/tools/halide_image_io.h $(DISTRIB_DIR)/tools
	cp $(ROOT_DIR)/README.md $(DISTRIB_DIR)
	ln -sf $(DISTRIB_DIR) halide
	tar -czf $(DISTRIB_DIR)/halide.tgz halide/bin halide/include halide/tutorial halide/README.md halide/tools/mex_halide.m halide/tools/GenGen.cpp halide/tools/halide_image.h halide/tools/halide_image_io.h
	rm halide

.PHONY: distrib
distrib: $(DISTRIB_DIR)/halide.tgz

$(BIN_DIR)/HalideTraceViz: $(ROOT_DIR)/util/HalideTraceViz.cpp
	$(CXX) $(OPTIMIZE) -std=c++11 $< -I$(INCLUDE_DIR) -L$(BIN_DIR) -o $@

# No registered generators so this can only generate a standalone runtime
$(BIN_DIR)/runtime.generator: $(ROOT_DIR)/tools/GenGen.cpp $(BIN_DIR)/libHalide.so
	$(CXX) $(CXX_FLAGS) $< -I$(INCLUDE_DIR) -L$(BIN_DIR) -lHalide -lpthread -ldl -lz -o $@<|MERGE_RESOLUTION|>--- conflicted
+++ resolved
@@ -258,10 +258,6 @@
   DeviceInterface.cpp \
   EarlyFree.cpp \
   Error.cpp \
-<<<<<<< HEAD
-  ExprUsesVar.cpp \
-=======
->>>>>>> 1a4b9691
   FastIntegerDivide.cpp \
   FindCalls.cpp \
   Float16.cpp \
