--- conflicted
+++ resolved
@@ -142,33 +142,6 @@
     }
 
     void schedule() {
-<<<<<<< HEAD
-        int vec = get_target().natural_vector_size(UInt(16));
-        bool use_hexagon = get_target().features_any_of({Target::HVX_64, Target::HVX_128});
-        if (get_target().has_feature(Target::HVX_64)) {
-            vec = 32;
-        } else if (get_target().has_feature(Target::HVX_128)) {
-            vec = 64;
-        }
-        auto fold_vectorize_and_place = [&](Func& f){
-            f.compute_at(intermed_compute_at)
-                .store_at(intermed_store_at)
-                .vectorize(x, 2*vec, TailStrategy::RoundUp)
-                .fold_storage(y, 4);
-        };
-        fold_vectorize_and_place(g_b);
-        fold_vectorize_and_place(g_r);
-        g_b.compute_with(g_r, x, {{x, AlignStrategy::AlignStart}, {y, AlignStrategy::AlignStart}});
-        output.compute_at(output_compute_at)
-            .vectorize(x)
-            .unroll(y)
-            .reorder(c, x, y)
-            .unroll(c);
-        if (use_hexagon) {
-            output.hexagon();
-            g_r.align_storage(x, vec);
-            g_b.align_storage(x, vec);
-=======
         Pipeline p(output);
 
         if (!auto_schedule) {
@@ -185,6 +158,7 @@
                     .vectorize(x, 2*vec, TailStrategy::RoundUp)
                     .fold_storage(y, 2);
             }
+            g_b.compute_with(g_r, x, {{x, AlignStrategy::AlignStart}, {y, AlignStrategy::AlignStart}});
             output.compute_at(output_compute_at)
                 .vectorize(x)
                 .unroll(y)
@@ -196,7 +170,6 @@
                     f.align_storage(x, vec);
                 }
             }
->>>>>>> 7ea438d0
         }
     }
 
@@ -377,45 +350,8 @@
     if (auto_schedule) {
         Pipeline p(processed);
 
-<<<<<<< HEAD
-    int vec = get_target().natural_vector_size(UInt(16));
-    if (get_target().has_feature(Target::HVX_64)) {
-        vec = 32;
-    } else if (get_target().has_feature(Target::HVX_128)) {
-        vec = 64;
-    }
-    denoised.compute_at(processed, yi).store_at(processed, yo)
-        .prefetch(input, y, 2)
-        .fold_storage(y, 8)
-        .tile(x, y, x, y, xi, yi, 2*vec, 2)
-        .vectorize(xi)
-        .unroll(yi);
-    deinterleaved.compute_at(processed, yi).store_at(processed, yo)
-        .fold_storage(y, 8)
-        .reorder(c, x, y)
-        .vectorize(x, 2*vec, TailStrategy::RoundUp)
-        .unroll(c);
-    corrected.compute_at(processed, x)
-        .reorder(c, x, y)
-        .vectorize(x)
-        .unroll(y)
-        .unroll(c);
-    processed.compute_root()
-        .reorder(c, x, y)
-        .split(y, yo, yi, strip_size)
-        .tile(x, yi, x, yi, xi, yii, 2*vec, 2, TailStrategy::RoundUp)
-        .vectorize(xi)
-        .unroll(yii)
-        .unroll(c)
-        .parallel(yo);
-
-    demosaiced->intermed_compute_at.set({processed, yi});
-    demosaiced->intermed_store_at.set({processed, yo});
-    demosaiced->output_compute_at.set({processed, x});
-=======
         input.dim(0).set_bounds_estimate(0, 2592);
         input.dim(1).set_bounds_estimate(0, 1968);
->>>>>>> 7ea438d0
 
         matrix_3200.dim(0).set_bounds_estimate(0, 4);
         matrix_3200.dim(1).set_bounds_estimate(0, 3);
